[
{
    "name": "test00",
    "description": "Little Endian Explicit test data.",
    "tags": {
        "TransferSyntaxUID": "1.2.840.10008.1.2.1",
        "Modality": "MR",
        "PatientName": "dwv-patient-name00",
        "PhotometricInterpretation": "MONOCHROME2",
        "SamplesPerPixel": 1,
        "PixelRepresentation": 0,
        "Rows": 32,
        "Columns": 32,
        "PixelSpacing": [1, 1],
        "BitsAllocated": 16,
        "BitsStored": 12,
        "HighBit": 11
    }
},
{
    "name": "test01",
    "description": "Little Endian Explicit test data with PixelRepresentation=1.",
    "tags": {
        "TransferSyntaxUID": "1.2.840.10008.1.2.1",
        "Modality": "MR",
        "PatientName": "dwv-patient-name01",
        "PhotometricInterpretation": "MONOCHROME2",
        "SamplesPerPixel": 1,
        "PixelRepresentation": 1,
        "Rows": 32,
        "Columns": 32,
        "PixelSpacing": [1, 1],
        "BitsAllocated": 16,
        "BitsStored": 12,
        "HighBit": 11
    }
},
{
    "name": "test02",
    "description": "Little Endian Explicit 8bits RGB test data.",
    "tags": {
        "TransferSyntaxUID": "1.2.840.10008.1.2.1",
        "Modality": "MR",
        "PatientName": "dwv-patient-name02",
        "PhotometricInterpretation": "RGB",
        "SamplesPerPixel": 3,
        "PlanarConfiguration": 1,
        "PixelRepresentation": 0,
        "Rows": 32,
        "Columns": 32,
        "PixelSpacing": [1, 1],
        "BitsAllocated": 8,
        "BitsStored": 8,
        "HighBit": 7
    }
},
{
    "name": "test03",
    "description": "Little Endian Explicit test data with explicit length sequence.",
    "tags": {
        "TransferSyntaxUID": "1.2.840.10008.1.2.1",
        "Modality": "MR",
        "PatientName": "dwv-patient-name03",
        "PhotometricInterpretation": "MONOCHROME2",
        "SamplesPerPixel": 1,
        "PixelRepresentation": 0,
        "Rows": 32,
        "Columns": 32,
        "PixelSpacing": [1, 1],
        "BitsAllocated": 16,
        "BitsStored": 12,
        "HighBit": 11,
        "ReferencedImageSequence": {
            "undefinedLength": false,
            "value": [
                {
                    "ReferencedSOPClassUID": "1.2.840.10008.5.1.4.1.1.4",
                    "ReferencedSOPInstanceUID": "1.3.12.2.1107.5.2.32.35162.2012021515511672669154094"
                },
                {
                    "ReferencedSOPClassUID": "1.2.840.10008.5.1.4.1.1.4",
                    "ReferencedSOPInstanceUID": "1.3.12.2.1107.5.2.32.35162.2012021515511286933854090"
                }
            ]
        }
    }
},
{
    "name": "test04",
    "description": "Little Endian Explicit test data with implicit length sequence.",
    "tags": {
        "TransferSyntaxUID": "1.2.840.10008.1.2.1",
        "Modality": "MR",
        "PatientName": "dwv-patient-name04",
        "PhotometricInterpretation": "MONOCHROME2",
        "SamplesPerPixel": 1,
        "PixelRepresentation": 0,
        "Rows": 32,
        "Columns": 32,
        "PixelSpacing": [1, 1],
        "BitsAllocated": 16,
        "BitsStored": 12,
        "HighBit": 11,
        "ReferencedImageSequence": {
            "undefinedLength": true,
            "value": [
                {
                    "ReferencedSOPClassUID": "1.2.840.10008.5.1.4.1.1.4",
                    "ReferencedSOPInstanceUID": "1.3.12.2.1107.5.2.32.35162.2012021515511672669154094"
                },
                {
                    "ReferencedSOPClassUID": "1.2.840.10008.5.1.4.1.1.4",
                    "ReferencedSOPInstanceUID": "1.3.12.2.1107.5.2.32.35162.2012021515511286933854090"
                }
            ]
        }
    }
},
{
    "name": "test05",
    "description": "Little Endian Explicit test data with massive sequence.",
    "tags": {
        "TransferSyntaxUID": "1.2.840.10008.1.2.1",
        "Modality": "MR",
        "PatientName": "dwv-patient-name05",
        "PhotometricInterpretation": "MONOCHROME2",
        "SamplesPerPixel": 1,
        "PixelRepresentation": 0,
        "Rows": 32,
        "Columns": 32,
        "PixelSpacing": [1, 1],
        "BitsAllocated": 16,
        "BitsStored": 12,
        "HighBit": 11,
        "ReferencedImageSequence": {
            "undefinedLength": false,
            "value": [
                {
                    "ReferencedSOPClassUID": "1.2.840.10008.5.1.4.1.1.4",
                    "ReferencedSOPInstanceUID": "1.3.12.2.1107.5.2.32.35162.2012021515511672669154094"
                },
                {
                    "ReferencedSOPClassUID": "1.2.840.10008.5.1.4.1.1.4",
                    "ReferencedSOPInstanceUID": "1.3.12.2.1107.5.2.32.35162.2012021515511286933854090"
                },
                {}
            ]
        },
        "SourceImageSequence": {
            "undefinedLength": true,
            "value": [
                {
                    "ReferencedSOPClassUID": "1.2.840.10008.5.1.4.1.1.4",
                    "ReferencedSOPInstanceUID": "1.3.12.2.1107.5.2.32.35162.2012021515511672669154094"
                },
                {
                    "ReferencedSOPClassUID": "1.2.840.10008.5.1.4.1.1.4",
                    "ReferencedSOPInstanceUID": "1.3.12.2.1107.5.2.32.35162.2012021515511286933854090"
                },
                0
            ]
        },
        "ReferencedPatientSequence": {},
        "ReferencedOverlaySequence": 0,
        "ReferringPhysicianIdentificationSequence": {
            "undefinedLength": false,
            "value": []
        },
        "ConsultingPhysicianIdentificationSequence": {
            "undefinedLength": true,
            "value": 0
        },
        "ReferencedStudySequence": {
            "undefinedLength": false,
            "value": [
                {
                    "PurposeOfReferenceCodeSequence": {
                        "value": [
                            {
                                "CodeValue": "123456"
                            }
                        ]
                    }
                }
            ]
        },
        "ReferencedSeriesSequence": {
            "undefinedLength": true,
            "value": [
                {
                    "PurposeOfReferenceCodeSequence": {
                        "value": [
                            {
                                "CodeValue": "789101"
                            }
                        ]
                    }
                }
            ]
        },
        "ReferencedInstanceSequence": {
            "undefinedLength": false,
            "value": [
                {
                    "PurposeOfReferenceCodeSequence": {}
                }
            ]
        },
        "ReferencedVisitSequence": {
            "undefinedLength": true,
            "value": [
                {
                    "PurposeOfReferenceCodeSequence": 0
                }
            ]
        }
    }
},
{
    "name": "test06",
    "description": "Little Endian Explicit test data with private tags.",
    "tags": {
        "TransferSyntaxUID": "1.2.840.10008.1.2.1",
        "Modality": "MR",
        "PatientName": "dwv-patient-name00",
        "PhotometricInterpretation": "MONOCHROME2",
        "SamplesPerPixel": 1,
        "PixelRepresentation": 0,
        "Rows": 32,
        "Columns": 32,
        "PixelSpacing": [1, 1],
        "BitsAllocated": 16,
        "BitsStored": 12,
        "HighBit": 11,
        "PrivateNumber": 42,
        "PrivateSequence": {
            "undefinedLength": true,
            "value": [
                {
                    "Rows": 64,
                    "PrivateNumber": 1701
                }
            ]
        }
    },
    "privateDictionary": {
        "0x0011": {
            "0x0000": ["UL", "1", "GenericGroupLength"],
            "0x0001": ["US", "1", "PrivateNumber"],
            "0x0002": ["SQ", "1", "PrivateSequence"]
        }
    },
    "useUnVrForPrivateSq": false
},
{
    "name": "test07",
    "description": "Little Endian Explicit test data with private tags and VR=UN for private SQ.",
    "tags": {
        "TransferSyntaxUID": "1.2.840.10008.1.2.1",
        "Modality": "MR",
        "PatientName": "dwv-patient-name00",
        "PhotometricInterpretation": "MONOCHROME2",
        "SamplesPerPixel": 1,
        "PixelRepresentation": 0,
        "Rows": 32,
        "Columns": 32,
        "PixelSpacing": [1, 1],
        "BitsAllocated": 16,
        "BitsStored": 12,
        "HighBit": 11,
        "PrivateNumber": 42,
        "PrivateSequence": {
            "undefinedLength": true,
            "value": [
                {
                    "Rows": 64,
                    "PrivateNumber": 1701
                }
            ]
        }
    },
    "privateDictionary": {
        "0x0011": {
            "0x0000": ["UL", "1", "GenericGroupLength"],
            "0x0001": ["US", "1", "PrivateNumber"],
            "0x0002": ["SQ", "1", "PrivateSequence"]
        }
    },
    "useUnVrForPrivateSq": true
},
{
    "name": "test08",
<<<<<<< HEAD
    "description": "Little Endian Explicit test data with UTF-8 charset.",
    "tags": {
        "TransferSyntaxUID": "1.2.840.10008.1.2.1",
        "Modality": "MR",
        "SpecificCharacterSet": "ISO_IR 192",
        "PatientName": "dwv-patient-name00",
        "OtherPatientNames": "déjà-ñu greek: ελληνικά arab: اَلْعَرَبِيَّةُ chinese: 中文",
=======
    "description": "Little Endian Explicit test data with mulitple VRs.",
    "tags": {
        "TransferSyntaxUID": "1.2.840.10008.1.2.1",
        "Modality": "MR",
        "PatientName": "dwv-patient-name00",
>>>>>>> e2efd714
        "PhotometricInterpretation": "MONOCHROME2",
        "SamplesPerPixel": 1,
        "PixelRepresentation": 0,
        "Rows": 32,
        "Columns": 32,
        "PixelSpacing": [1, 1],
        "BitsAllocated": 16,
        "BitsStored": 12,
<<<<<<< HEAD
        "HighBit": 11
=======
        "HighBit": 11,
        "PrivateSQ": {
            "value": [
                {
                    "PrivateAE": "AE",
                    "PrivateAS": "001D",
                    "PrivateAT": ["(AFAF,0101)", "(AFAF,0202)"],
                    "PrivateCS": "CODE_STRING_00",
                    "PrivateDA": "20220124",
                    "PrivateDS": ["-1.23456789e-15", "1.23456789e-15"],
                    "PrivateDT": "20220124173730.999999",
                    "PrivateFD": [-1.23456789e-308, 1.23456789e-308],
                    "PrivateFL": [-1.1749999727240737e-38, 1.1749999727240737e-38],
                    "PrivateIS": "1234",
                    "PrivateLO": "LOng string",
                    "PrivateLT": "Long Text",
                    "PrivateOB": 0,
                    "PrivateOD": "0",
                    "PrivateOF": 0,
                    "PrivateOL": 0,
                    "PrivateOV": "0",
                    "PrivateOW": 0,
                    "PrivatePN": "Tarquin^Fin-tim-lin-bin-whin-bim-lim-bus^-stop-Ftang-Ftang-Ole-Biscuitbarrel",
                    "PrivateSH": "SHort string",
                    "PrivateSL": [-2147483648, 2147483647],
                    "PrivateSS": [-32768, 32767],
                    "PrivateST": "Short text",
                    "PrivateSV": ["-9223372036854775808", "9223372036854775807"],
                    "PrivateTM": "173730.999999",
                    "PrivateUC": "Unlimited Characters",
                    "PrivateUI": "1.2.840.10008.5.1.4.1.1.481.13",
                    "PrivateUL": [0, 4294967295],
                    "PrivateUN": 0,
                    "PrivateUR": "https://github.com/ivmartel/dwv",
                    "PrivateUS": [0, 65535],
                    "PrivateUT": "Unlimited Text",
                    "PrivateUV": ["0", "18446744073709551615"]
                }
            ]
        }
    },
    "privateDictionary": {
        "0x0011": {
            "0x0000": ["UL", "1", "GenericGroupLength"],
            "0x0001": ["AE", "1", "PrivateAE"],
            "0x0002": ["AS", "1", "PrivateAS"],
            "0x0003": ["AT", "1", "PrivateAT"],
            "0x0004": ["CS", "1", "PrivateCS"],
            "0x0005": ["DA", "1", "PrivateDA"],
            "0x0006": ["DS", "1", "PrivateDS"],
            "0x0007": ["DT", "1", "PrivateDT"],
            "0x0008": ["FL", "1", "PrivateFL"],
            "0x0009": ["FD", "1", "PrivateFD"],
            "0x0010": ["IS", "1", "PrivateIS"],
            "0x0011": ["LO", "1", "PrivateLO"],
            "0x0012": ["LT", "1", "PrivateLT"],
            "0x0013": ["OB", "1", "PrivateOB"],
            "0x0014": ["OD", "1", "PrivateOD"],
            "0x0015": ["OF", "1", "PrivateOF"],
            "0x0016": ["OL", "1", "PrivateOL"],
            "0x0017": ["OV", "1", "PrivateOV"],
            "0x0018": ["OW", "1", "PrivateOW"],
            "0x0019": ["PN", "1", "PrivatePN"],
            "0x0020": ["SH", "1", "PrivateSH"],
            "0x0021": ["SL", "1", "PrivateSL"],
            "0x0022": ["SQ", "1", "PrivateSQ"],
            "0x0023": ["SS", "1", "PrivateSS"],
            "0x0024": ["ST", "1", "PrivateST"],
            "0x0025": ["SV", "1", "PrivateSV"],
            "0x0026": ["TM", "1", "PrivateTM"],
            "0x0027": ["UC", "1", "PrivateUC"],
            "0x0028": ["UI", "1", "PrivateUI"],
            "0x0029": ["UL", "1", "PrivateUL"],
            "0x0030": ["UN", "1", "PrivateUN"],
            "0x0031": ["UR", "1", "PrivateUR"],
            "0x0032": ["US", "1", "PrivateUS"],
            "0x0033": ["UT", "1", "PrivateUT"],
            "0x0034": ["UV", "1", "PrivateUV"]
        }
>>>>>>> e2efd714
    }
}
]<|MERGE_RESOLUTION|>--- conflicted
+++ resolved
@@ -290,32 +290,19 @@
 },
 {
     "name": "test08",
-<<<<<<< HEAD
-    "description": "Little Endian Explicit test data with UTF-8 charset.",
-    "tags": {
-        "TransferSyntaxUID": "1.2.840.10008.1.2.1",
-        "Modality": "MR",
-        "SpecificCharacterSet": "ISO_IR 192",
+    "description": "Little Endian Explicit test data with mulitple VRs.",
+    "tags": {
+        "TransferSyntaxUID": "1.2.840.10008.1.2.1",
+        "Modality": "MR",
         "PatientName": "dwv-patient-name00",
-        "OtherPatientNames": "déjà-ñu greek: ελληνικά arab: اَلْعَرَبِيَّةُ chinese: 中文",
-=======
-    "description": "Little Endian Explicit test data with mulitple VRs.",
-    "tags": {
-        "TransferSyntaxUID": "1.2.840.10008.1.2.1",
-        "Modality": "MR",
-        "PatientName": "dwv-patient-name00",
->>>>>>> e2efd714
-        "PhotometricInterpretation": "MONOCHROME2",
-        "SamplesPerPixel": 1,
-        "PixelRepresentation": 0,
-        "Rows": 32,
-        "Columns": 32,
-        "PixelSpacing": [1, 1],
-        "BitsAllocated": 16,
-        "BitsStored": 12,
-<<<<<<< HEAD
-        "HighBit": 11
-=======
+        "PhotometricInterpretation": "MONOCHROME2",
+        "SamplesPerPixel": 1,
+        "PixelRepresentation": 0,
+        "Rows": 32,
+        "Columns": 32,
+        "PixelSpacing": [1, 1],
+        "BitsAllocated": 16,
+        "BitsStored": 12,
         "HighBit": 11,
         "PrivateSQ": {
             "value": [
@@ -395,7 +382,26 @@
             "0x0033": ["UT", "1", "PrivateUT"],
             "0x0034": ["UV", "1", "PrivateUV"]
         }
->>>>>>> e2efd714
+    }
+},
+{
+    "name": "test09",
+    "description": "Little Endian Explicit test data with UTF-8 charset.",
+    "tags": {
+        "TransferSyntaxUID": "1.2.840.10008.1.2.1",
+        "Modality": "MR",
+        "SpecificCharacterSet": "ISO_IR 192",
+        "PatientName": "dwv-patient-name00",
+        "OtherPatientNames": "déjà-ñu greek: ελληνικά arab: اَلْعَرَبِيَّةُ chinese: 中文",
+        "PhotometricInterpretation": "MONOCHROME2",
+        "SamplesPerPixel": 1,
+        "PixelRepresentation": 0,
+        "Rows": 32,
+        "Columns": 32,
+        "PixelSpacing": [1, 1],
+        "BitsAllocated": 16,
+        "BitsStored": 12,
+        "HighBit": 11
     }
 }
 ]