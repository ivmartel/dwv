import {logger} from '../../src/utils/logger.js';
import {precisionRound} from '../../src/utils/string.js';
import {custom} from '../../src/app/custom.js';
import {
  AppOptions,
  App
} from '../../src/app/application.js';
import {WindowLevel} from '../../src/image/windowLevel.js';
import {getAsSimpleElements} from '../../src/dicom/dicomTag.js';
import {getSRContent} from '../../src/dicom/dicomSRContent.js';
import {getDwvVersion} from '../../src/dicom/dicomParser.js';
import {Point} from '../../src/math/point.js';
import {Matrix33} from '../../src/math/matrix.js';

import {
  getViewConfig,
  getLayerGroupDivIds
} from './viewer.ui.js';
import {DataTableUI} from './viewer.ui.datatable.js';
import {setupRenderTests} from './viewer.rendertest.js';
import {AnnotationUI} from './viewer.ui.annot.js';
import {SegmentationUI} from './viewer.ui.segment.js';
import {DrawToolUI} from './viewer.ui.draw.js';
import {BrushToolUI} from './viewer.ui.brush.js';

// global vars

/**
 * @type {App}
 */
let _app;

let _tools;
const _toolFeaturesUI = {};
let _layout = 'one';

/**
 * Setup simple dwv app.
 */
function viewerSetup() {
  // logger level (optional)
  logger.level = logger.levels.DEBUG;

  // example wl preset override
  custom.wlPresets = {
    PT: {
      'suv5-10': new WindowLevel(5, 10),
      'suv6-8': new WindowLevel(6, 8)
    }
  };

  // // example labelText override
  // custom.labelTexts = {
  //   rectangle: {
  //     '*': '{surface}!',
  //     MR: '{surface}!!'
  //   }
  // };

  // // example private logic for roi dialog
  // custom.openRoiDialog = function (meta, cb) {
  //   console.log('roi dialog', meta);
  //   const textExpr = prompt('[Custom dialog] Label', meta.textExpr);
  //   if (textExpr !== null) {
  //     meta.textExpr = textExpr;
  //     cb(meta);
  //   }
  // };

  // // example private logic for time value retrieval
  // custom.getTagTime = function (elements) {
  //   let value;
  //   const element = elements['ABCD0123'];
  //   if (typeof element !== 'undefined') {
  //     value = parseInt(element.value[0], 10);
  //   }
  //   return value;
  // };

  // // example private logic for pixel unit value retrieval
  // custom.getTagPixelUnit = function (/*elements*/) {
  //   return 'MyPixelUnit';
  // };

  // stage options
  let viewOnFirstLoadItem = true;

  // load counters
  let numberOfDataToLoad = 0;
  let numberOfLoadendData = 0;
  const dataLoadProgress = [];

  // add layer groups div
  const numberOfLayerGroups = getNumberOfLayerGroups();
  addLayerGroupsDiv(numberOfLayerGroups);

  // special MPR
  if (_layout === 'mpr') {
    viewOnFirstLoadItem = false;
  }

  // tools
  _tools = {
    Scroll: {},
    WindowLevel: {},
    ZoomAndPan: {},
    Opacity: {},
    Draw: {options: [
      'Arrow',
      'Ruler',
      'Circle',
      'Ellipse',
      'Rectangle',
      'Protractor',
      'Roi'
    ]},
    Brush: {},
    Floodfill: {},
    Livewire: {},
    Filter: {options: [
      'Sharpen'
    ]}
  };

  // app config
  const options = new AppOptions();
  options.tools = _tools;
  options.viewOnFirstLoadItem = viewOnFirstLoadItem;
  // app
  _app = new App();
  _app.init(options);

  // abort shortcut handler
  const abortShortcut = function (event) {
    if (event.key === 'a') {
      _app.abortAllLoads();
    }
  };

  // bind events
  _app.addEventListener('error', function (event) {
    console.error('load error', event, event.error);
    // abort load
    _app.abortLoad(event.dataid);
  });
  _app.addEventListener('loadstart', function (event) {
    console.log('%c----------------', 'color: teal;');
    console.log('load source', event.source);
    // timer
    console.time('load-data-' + event.dataid);
    // update load counters
    if (numberOfDataToLoad === numberOfLoadendData) {
      numberOfDataToLoad = 0;
      numberOfLoadendData = 0;
      // reset progress array
      dataLoadProgress.length = 0;
    }
    ++numberOfDataToLoad;
    // add abort shortcut
    window.addEventListener('keydown', abortShortcut);
    // remove post-load listeners
    if (_app.getDataIds().length !== 0) {
      removePostLoadListeners();
    }
    // add new data view config
    addDataViewConfig(event.dataid);
  });
  const sumReducer = function (sum, value) {
    return sum + value;
  };
  _app.addEventListener('loadprogress', function (event) {
    if (typeof event.lengthComputable !== 'undefined' &&
      event.lengthComputable) {
      dataLoadProgress[event.dataid] =
        Math.ceil((event.loaded / event.total) * 100);
      const progressElement = document.getElementById('loadprogress');
      progressElement.value =
        dataLoadProgress.reduce(sumReducer) / numberOfDataToLoad;
    }
  });
  _app.addEventListener('loaditem', function (event) {
    if (typeof event.warn !== 'undefined') {
      console.warn('load-warn', event.warn);
    }
  });
  _app.addEventListener('loadend', function (event) {
    console.timeEnd('load-data-' + event.dataid);
    // update load counter
    ++numberOfLoadendData;
    // remove abort shortcut
    window.removeEventListener('keydown', abortShortcut);
  });
  _app.addEventListener('load', function (event) {
    // render if not done yet
    if (!viewOnFirstLoadItem) {
      _app.render(event.dataid);
    }
    // update sliders with new data info
    // (has to be after full load)
    initSliders();
    // add post-load listeners
    addPostLoadListeners();
    // log meta data
    logMetaData(event.dataid, event.loadtype);
  });

  // update UI at first render of first data
  const onRenderEnd = function (/*event*/) {
    if (_app.getDataIds().length === 1) {
      // set app tool
      setAppTool();
      // update html
      const toolsFieldset = document.getElementById('tools');
      toolsFieldset.disabled = false;
      const changeLayoutSelect = document.getElementById('changelayout');
      changeLayoutSelect.disabled = false;
      const resetViewsButton = document.getElementById('resetviews');
      resetViewsButton.disabled = false;
      const smoothingChk = document.getElementById('changesmoothing');
      smoothingChk.disabled = false;
      const swapViewsButton = document.getElementById('swapviews');
      swapViewsButton.disabled = false;
<<<<<<< HEAD
=======

      const rotateXButton = document.getElementById('rotate-x');
      rotateXButton.disabled = false;
      const rotateYButton = document.getElementById('rotate-y');
      rotateYButton.disabled = false;
      const rotateZButton = document.getElementById('rotate-z');
      rotateZButton.disabled = false;
      const rotateMatchButton = document.getElementById('rotate-match');
      rotateMatchButton.disabled = false;
      const rotateResetButton = document.getElementById('rotate-reset');
      rotateResetButton.disabled = false;

>>>>>>> 8c4e31c8
      // remove handler
      _app.removeEventListener('renderend', onRenderEnd);
    }
  };
  // add handler (will be removed at first success)
  _app.addEventListener('renderend', onRenderEnd);

  _app.addEventListener('positionchange', function (event) {
    const input = document.getElementById('position');
    const values = event.value[1];
    let text = '(index: ' + event.value[0] + ')';
    if (event.value.length > 2) {
      text += ' value: ' + event.value[2];
    }
    input.value = values.map(getPrecisionRound(2));
    // index as small text
    const span = document.getElementById('positionspan');
    if (span) {
      span.innerHTML = text;
    }
    // update sliders' value
    updateSliders();
  });

  _app.addEventListener('filterrun', function (event) {
    console.log('filterrun', event);
  });
  _app.addEventListener('filterundo', function (event) {
    console.log('filterundo', event);
  });

  _app.addEventListener('warn', function (event) {
    console.log('warn', event);
  });

  // default keyboard shortcuts
  window.addEventListener('keydown', function (event) {
    _app.defaultOnKeydown(event);
    // use ctrl to avoid html input events
    if (event.ctrlKey) {
      // mask segment related: has to be number
      if (!isNaN(parseInt(event.key, 10))) {
        const lg = _app.getActiveLayerGroup();
        const vl = lg.getActiveViewLayer();
        if (typeof vl === 'undefined') {
          return;
        }
        const vc = vl.getViewController();
        if (!vc.isMask()) {
          return;
        }
        const number = parseInt(event.key, 10);
        const segHelper = vc.getMaskSegmentHelper();
        if (segHelper.hasSegment(number)) {
          const segment = segHelper.getSegment(number);
          if (event.altKey) {
            // CTRL + ALT + number
            console.log('Delete segment: ' + segment.label);
            // delete
            vc.deleteSegment(number, _app.addToUndoStack);
          } else {
            // CTRL + number
            console.log('Show/hide segment: ' + segment.label);
            // show/hide the selected segment
            if (segHelper.isHidden(number)) {
              segHelper.removeFromHidden(number);
            } else {
              segHelper.addToHidden(number);
            }
            vc.applyHiddenSegments();
          }
        }
      }
    }
    // filter
    if (getSelectedToolName() === 'Filter' &&
      event.altKey && event.key === 'r') {
      // run the sharpen filter
      _app.setToolFeatures({
        filterName: 'Sharpen',
        runArgs: {
          dataId: _app.getDataIds()[0]
        },
        run: true
      });
    }
  });
  // default on resize
  window.addEventListener('resize', function () {
    _app.onResize();
  });

  // tool features UI
  const toolsUI = {
    Draw: DrawToolUI,
    Brush: BrushToolUI
  };

  for (const toolName in _tools) {
    if (typeof toolsUI[toolName] !== 'undefined') {
      const toolUI = new toolsUI[toolName](_app, _tools[toolName]);
      _toolFeaturesUI[toolName] = toolUI;
    }
  }

  // data model UI
  const dataModelUI = {
    annotation: AnnotationUI,
    segmentation: SegmentationUI
  };

  for (const dmName in dataModelUI) {
    const dmUI = new dataModelUI[dmName](_app);
    dmUI.registerListeners();
  }

  const uriOptions = {};
  // uriOptions.batchSize = 100;
  // special dicom web cookie
  if (document.cookie) {
    const cookies = document.cookie.split('; ');
    // accept
    const acceptItem = cookies.find((item) => item.startsWith('accept='));
    if (typeof acceptItem !== 'undefined') {
      // accept is encoded in dcmweb.js (allows for ';')
      const accept = decodeURIComponent(acceptItem.split('=')[1]);
      if (typeof accept !== 'undefined' && accept.length !== 0) {
        uriOptions.requestHeaders = [];
        uriOptions.requestHeaders.push({
          name: 'Accept',
          value: accept
        });
      }
      // clean up
      document.cookie = 'accept=';
    }
    // token
    const tokenItem = cookies.find((item) => item.startsWith('access_token='));
    if (typeof tokenItem !== 'undefined') {
      const token = tokenItem.split('=')[1];
      if (typeof token !== 'undefined' && token.length !== 0) {
        if (typeof uriOptions.requestHeaders === 'undefined') {
          uriOptions.requestHeaders = [];
        }
        uriOptions.requestHeaders.push({
          name: 'Authorization',
          value: 'Bearer ' + token
        });
      }
      // clean up
      document.cookie = 'access_token=';
    }
  }
  // load from window location
  _app.loadFromUri(window.location.href, uriOptions);
}

/**
 * Log meta data.
 *
 * @param {string} dataId The data ID.
 * @param {string} loadType The load type.
 */
function logMetaData(dataId, loadType) {
  // meta data
  const meta = _app.getMetaData(dataId);

  // log tags for data with transfer syntax (dicom)
  if (typeof meta['00020010'] !== 'undefined') {
    console.log('metadata', getAsSimpleElements(meta));
  } else {
    console.log('metadata', meta);
  }

  // get modality
  let modality;
  if (loadType === 'image' &&
    typeof meta['00080060'] !== 'undefined') {
    modality = meta['00080060'].value[0];
  }
  // log DICOM SEG
  if (modality === 'SEG') {
    logFramePosPats(meta);
  }
  // log DICOM SR
  if (modality === 'SR') {
    console.log('DICOM SR');
    const srContent = getSRContent(meta);
    console.log(srContent.toString());
  }
}

/**
 * Init individual slider on layer related event.
 * WARNING: needs to be called with the final geometry.
 *
 * @param {object} event The layer event.
 */
function initSliderOnEvent(event) {
  initSlider(event.layergroupid);
}

/**
 * Add post-load event listeners.
 */
function addPostLoadListeners() {
  // post-load since sliders need the full geometry
  _app.addEventListener('viewlayeradd', initSliderOnEvent);
  _app.addEventListener('drawlayeradd', initSliderOnEvent);
  _app.addEventListener('layerremove', initSliderOnEvent);
}

/**
 * Remove post-load event listeners.
 */
function removePostLoadListeners() {
  _app.removeEventListener('viewlayeradd', initSliderOnEvent);
  _app.removeEventListener('drawlayeradd', initSliderOnEvent);
  _app.removeEventListener('layerremove', initSliderOnEvent);
}

/**
 * Get the number of layer groups according to layout.
 *
 * @returns {nunmber} The number.
 */
function getNumberOfLayerGroups() {
  let number;
  if (_layout === 'one') {
    number = 1;
  } else if (_layout === 'side') {
    number = 2;
  } else if (_layout === 'mpr') {
    number = 3;
  }
  return number;
}

/**
 * Setup.
 */
function setup() {
  // setup
  viewerSetup();

  const dataTable = new DataTableUI(_app);
  dataTable.registerListeners(_layout);

  const positionInput = document.getElementById('position');
  positionInput.addEventListener('change', function (event) {
    const vls = _app.getViewLayersByDataId('0');
    const vc = vls[0].getViewController();
    const element = event.target;
    const values = element.value.split(',');
    vc.setCurrentPosition(new Point([
      parseFloat(values[0]), parseFloat(values[1]), parseFloat(values[2])
    ])
    );
  });

  const resetViewsButton = document.getElementById('resetviews');
  resetViewsButton.disabled = true;
  resetViewsButton.addEventListener('click', function () {
    _app.resetZoomPan();
  });

  const swapViewsButton = document.getElementById('swapviews');
  swapViewsButton.disabled = true;
  swapViewsButton.addEventListener('click', function () {
    const currentConfigs = _app.getDataViewConfigs();

    const newConfigs = {};
    for (const key in currentConfigs) {
      const currentGroup = currentConfigs[key];
      const newGroup = [];
      for (let i = 0; i < currentGroup.length; i++) {
        const newConfig = currentGroup[i];
        if (newConfig.divId === 'layerGroup0') {
          newConfig.divId = 'layerGroup1';
        } else if (newConfig.divId === 'layerGroup1') {
          newConfig.divId = 'layerGroup0';
        }
        newGroup.push(newConfig);
      }
      newConfigs[key] = newGroup;
    }

    // clear data table
    dataTable.clearDataTable();

    // set config (deletes previous layers)
    _app.setDataViewConfigs(newConfigs);

    // re-render
    const dataIds = _app.getDataIds();
    for (let i = 0; i < dataIds.length; ++i) {
      _app.render(dataIds[i]);
    }

    // re-enable crosshairs
    const divIds = getLayerGroupDivIds(newConfigs);
    for (const divId of divIds) {
      _app.getLayerGroupByDivId(divId).setShowCrosshair(true);
    }

    // need to set tool after config change
    setAppTool();
  });

  const rotateXButton = document.getElementById('rotate-x');
  rotateXButton.disabled = true;
  rotateXButton.addEventListener('click', function () {
    const lg = _app.getLayerGroupByDivId('layerGroup0');
    const vl = lg.getBaseViewLayer();
    const dataId = vl.getDataId();

    const image = _app.getImage(dataId);
    const geometry = image.getGeometry();

    /* eslint-disable @stylistic/js/array-element-newline */
    const rotation = new Matrix33([
      1, 0, 0,
      0, Math.cos(Math.PI * 0.1), -Math.sin(Math.PI * 0.1),
      0, Math.sin(Math.PI * 0.1), Math.cos(Math.PI * 0.1)
    ]);
    /* eslint-enable @stylistic/js/array-element-newline */

    const newOrientation = rotation.multiply(geometry.getOrientation());

    _app.resample(dataId, newOrientation);
  });

  const rotateYButton = document.getElementById('rotate-y');
  rotateYButton.disabled = true;
  rotateYButton.addEventListener('click', function () {
    const lg = _app.getLayerGroupByDivId('layerGroup0');
    const vl = lg.getBaseViewLayer();
    const dataId = vl.getDataId();

    const image = _app.getImage(dataId);
    const geometry = image.getGeometry();

    /* eslint-disable @stylistic/js/array-element-newline */
    const rotation = new Matrix33([
      Math.cos(Math.PI * 0.1), 0, -Math.sin(Math.PI * 0.1),
      0, 1, 0,
      Math.sin(Math.PI * 0.1), 0, Math.cos(Math.PI * 0.1)
    ]);
    /* eslint-enable @stylistic/js/array-element-newline */

    const newOrientation = rotation.multiply(geometry.getOrientation());

    _app.resample(dataId, newOrientation);
  });

  const rotateZButton = document.getElementById('rotate-z');
  rotateZButton.disabled = true;
  rotateZButton.addEventListener('click', function () {
    const lg = _app.getLayerGroupByDivId('layerGroup0');
    const vl = lg.getBaseViewLayer();
    const dataId = vl.getDataId();

    const image = _app.getImage(dataId);
    const geometry = image.getGeometry();

    /* eslint-disable @stylistic/js/array-element-newline */
    const rotation = new Matrix33([
      Math.cos(Math.PI * 0.1), -Math.sin(Math.PI * 0.1), 0,
      Math.sin(Math.PI * 0.1), Math.cos(Math.PI * 0.1), 0,
      0, 0, 1
    ]);
    /* eslint-enable @stylistic/js/array-element-newline */

    const newOrientation = rotation.multiply(geometry.getOrientation());

    _app.resample(dataId, newOrientation);
  });

  const rotateMatchButton = document.getElementById('rotate-match');
  rotateMatchButton.disabled = true;
  rotateMatchButton.addEventListener('click', function () {
    const lg0 = _app.getLayerGroupByDivId('layerGroup0');
    const vl0 = lg0.getBaseViewLayer();
    const dataId0 = vl0.getDataId();

    const lg1 = _app.getLayerGroupByDivId('layerGroup1');
    const vl1 = lg1.getBaseViewLayer();
    const dataId1 = vl1.getDataId();

    _app.resampleMatch(dataId0, dataId1);
  });

  const rotateResetButton = document.getElementById('rotate-reset');
  rotateResetButton.disabled = true;
  rotateResetButton.addEventListener('click', function () {
    const lg = _app.getLayerGroupByDivId('layerGroup0');
    const vl = lg.getBaseViewLayer();
    const dataId = vl.getDataId();

    _app.revertResample(dataId);
  });

  const swapViewsButton = document.getElementById('swapviews');
  swapViewsButton.disabled = true;
  swapViewsButton.addEventListener('click', function () {
    const currentConfigs = _app.getDataViewConfigs();

    const newConfigs = {};
    for (const key in currentConfigs) {
      const currentGroup = currentConfigs[key];
      const newGroup = [];
      for (let i = 0; i < currentGroup.length; i++) {
        const newConfig = currentGroup[i];
        if (newConfig.divId === 'layerGroup0') {
          newConfig.divId = 'layerGroup1';
        } else if (newConfig.divId === 'layerGroup1') {
          newConfig.divId = 'layerGroup0';
        }
        newGroup.push(newConfig);
      }
      newConfigs[key] = newGroup;
    }

    // clear data table
    dataTable.clearDataTable();

    // set config (deletes previous layers)
    _app.setDataViewConfigs(newConfigs);

    // re-render
    const dataIds = _app.getDataIds();
    for (let i = 0; i < dataIds.length; ++i) {
      _app.render(dataIds[i]);
    }

    // re-enable crosshairs
    const divIds = getLayerGroupDivIds(newConfigs);
    for (const divId of divIds) {
      _app.getLayerGroupByDivId(divId).setShowCrosshair(true);
    }

    // need to set tool after config change
    setAppTool();
  });

  const changeLayoutSelect = document.getElementById('changelayout');
  changeLayoutSelect.disabled = true;
  changeLayoutSelect.addEventListener('change', function (event) {
    const selectElement = event.target;
    const layout = selectElement.value;
    if (layout !== 'one' &&
      layout !== 'side' &&
      layout !== 'mpr') {
      throw new Error('Unknown layout: ' + layout);
    }
    _layout = layout;

    // add layer groups div
    const numberOfLayerGroups = getNumberOfLayerGroups();
    addLayerGroupsDiv(numberOfLayerGroups);

    // get configs
    let configs;
    const dataIds = _app.getDataIds();
    if (layout === 'one') {
      configs = getOnebyOneDataViewConfig(dataIds);
    } else if (layout === 'side') {
      configs = getOnebyTwoDataViewConfig(dataIds);
    } else if (layout === 'mpr') {
      configs = getMPRDataViewConfig(dataIds);
    }
    if (typeof configs === 'undefined') {
      return;
    }

    // clear data table
    dataTable.clearDataTable();

    // set config (deletes previous layers)
    _app.setDataViewConfigs(configs);

    // render data (creates layers)
    for (let i = 0; i < dataIds.length; ++i) {
      _app.render(dataIds[i]);
    }

    // show crosshair depending on layout
    if (layout === 'mpr') {
      const divIds = getLayerGroupDivIds(configs);
      for (const divId of divIds) {
        _app.getLayerGroupByDivId(divId).setShowCrosshair(true);
      }
    }

    if (layout === 'side') {
      swapViewsButton.style = 'visibility: visible;';
<<<<<<< HEAD
    } else {
      swapViewsButton.style = 'visibility: collapse;';
=======
      rotateMatchButton.style = 'visibility: visible;';
    } else {
      swapViewsButton.style = 'visibility: collapse;';
      rotateMatchButton.style = 'visibility: collapse;';
>>>>>>> 8c4e31c8
    }

    // need to set tool after config change
    setAppTool();
  });

  const smoothingChk = document.getElementById('changesmoothing');
  smoothingChk.checked = false;
  smoothingChk.disabled = true;
  smoothingChk.addEventListener('change', function (event) {
    const inputElement = event.target;
    _app.setImageSmoothing(inputElement.checked);
  });

  // setup
  setupBindersCheckboxes();
  setupToolsCheckboxes();
  setupRenderTests(_app);
  setupAbout();

  // bind app to input files
  const fileinput = document.getElementById('fileinput');
  fileinput.addEventListener('change', function (event) {
    const files = event.target.files;
    if (files.length !== 0) {
      _app.loadFiles(files);
    } else {
      throw new Error('No files to load');
    }
  });
}

/**
 * Get the slider for a given layer group.
 *
 * @param {number} layerGroupDivId The div id.
 * @returns {HTMLInputElement} The slider as html range.
 */
function getSlider(layerGroupDivId) {
  const range = document.createElement('input');
  range.type = 'range';
  range.className = 'vertical-slider';
  range.id = layerGroupDivId + '-slider';
  range.min = 0;
  range.max = 0;
  range.disabled = true;
  // update app on slider change
  range.oninput = function () {
    const lg = _app.getLayerGroupByDivId(layerGroupDivId);
    const ph = lg.getPositionHelper();
    const pos = ph.getCurrentPositionAtScrollValue(this.value);
    ph.setCurrentPosition(pos);
  };
  return range;
}

/**
 * Init sliders: show them and set max.
 */
function initSliders() {
  const numberOfLayerGroups = getNumberOfLayerGroups();
  for (let i = 0; i < numberOfLayerGroups; ++i) {
    initSlider('layerGroup' + i);
  }
}

/**
 * Init individual slider.
 * WARNING: needs to be called with the final geometry.
 *
 * @param {string} layerGroupId The id of the layer group.
 */
function initSlider(layerGroupId) {
  const slider = document.getElementById(layerGroupId + '-slider');
  if (slider) {
    // disabled by default
    slider.disabled = true;
    // init if possible
    const lg = _app.getLayerGroupByDivId(layerGroupId);
    if (typeof lg !== 'undefined') {
      const ph = lg.getPositionHelper();
      if (typeof ph !== 'undefined') {
        const max = ph.getMaximumScrollValue();
        if (max !== 0) {
          slider.disabled = false;
          slider.max = max;
          slider.value = ph.getCurrentPositionScrollValue();
        }
      }
    }
  }
}

/**
 * Update sliders: set the slider value to the current scroll index.
 */
function updateSliders() {
  const numberOfLayerGroups = getNumberOfLayerGroups();
  for (let i = 0; i < numberOfLayerGroups; ++i) {
    const lgId = 'layerGroup' + i;
    const slider = document.getElementById(lgId + '-slider');
    if (slider) {
      const lg = _app.getLayerGroupByDivId(lgId);
      if (typeof lg !== 'undefined') {
        const ph = lg.getPositionHelper();
        slider.value = ph.getCurrentPositionScrollValue();
      }
    }
  }
}

/**
 * Append a layer div in the root 'dwv' one.
 *
 * @param {string} id The id of the layer.
 */
function addLayerGroupDiv(id) {
  const layerDiv = document.createElement('div');
  layerDiv.id = id;
  layerDiv.className = 'layerGroup';

  const root = document.getElementById('dwv');
  root.appendChild(layerDiv);
  root.appendChild(getSlider(id));
}

/**
 * Add Layer Groups div.
 */
function addLayerGroupsDiv() {
  // clean up
  const dwvDiv = document.getElementById('dwv');
  if (dwvDiv) {
    dwvDiv.innerHTML = '';
  }
  // add div
  const numberOfLayerGroups = getNumberOfLayerGroups();
  for (let i = 0; i < numberOfLayerGroups; ++i) {
    addLayerGroupDiv('layerGroup' + i);
  }
}

/**
 * Add data view config for the input data.
 *
 * @param {string} dataId The data ID.
 */
function addDataViewConfig(dataId) {
  const dataIds = [dataId];
  let configs;
  if (_layout === 'one') {
    configs = getOnebyOneDataViewConfig(dataIds);
  } else if (_layout === 'side') {
    configs = getOnebyTwoDataViewConfig(dataIds);
  } else if (_layout === 'mpr') {
    configs = getMPRDataViewConfig(dataIds);
  }
  const viewConfigs = configs[dataId];
  for (let i = 0; i < viewConfigs.length; ++i) {
    _app.addDataViewConfig(dataId, viewConfigs[i]);
  }
}

/**
 * Merge a data config into the first input one.
 * Copies all but the divId and orientation property.
 *
 * @param {object} config The config where to merge.
 * @param {object} configToMerge The config to merge.
 * @returns {object} The updated config.
 */
function mergeConfigs(config, configToMerge) {
  for (const key in configToMerge) {
    if (key !== 'divId' &&
      key !== 'orientation') {
      config[key] = configToMerge[key];
    }
  }
  return config;
}

/**
 * Get the first view config for a data id.
 *
 * @param {string} dataId The data id.
 * @returns {object} The view config.
 */
function getAppViewConfig(dataId) {
  let res;
  const appConfigs = _app.getViewConfigs(dataId);
  if (appConfigs.length !== 0) {
    res = appConfigs[0];
  }
  return res;
}

/**
 * Get the orientation of the first view config for a div id.
 *
 * @param {string} divId The div id.
 * @returns {object} The orientation.
 */
function getAppViewConfigOrientation(divId) {
  let orientation;
  const appDataViewConfigs = _app.getDataViewConfigs();
  let appDivIdConfig;
  for (const key in appDataViewConfigs) {
    const dataViewConfigs = appDataViewConfigs[key];
    appDivIdConfig = dataViewConfigs.find(function (item) {
      return item.divId === divId;
    });
    if (typeof appDivIdConfig !== 'undefined') {
      orientation = appDivIdConfig.orientation;
      break;
    }
  }
  return orientation;
}

/**
 * Create 1*1 view config(s).
 *
 * @param {Array} dataIds The list of dataIds.
 * @returns {object} The view config.
 */
function getOnebyOneDataViewConfig(dataIds) {
  const orientation = getAppViewConfigOrientation('layerGroup0');
  const configs = {};
  for (const dataId of dataIds) {
    const newConfig = getViewConfig('one', 'layerGroup0');
    // merge possibly existing app config with the new one to
    // keed window level for example
    const appConfig = getAppViewConfig(dataId);
    if (typeof appConfig !== 'undefined') {
      mergeConfigs(newConfig, appConfig);
    }
    // if available use first orientation for all
    if (typeof orientation !== 'undefined') {
      newConfig.orientation = orientation;
    }
    // store
    configs[dataId] = [newConfig];
  }
  return configs;
}

/**
 * Create 1*2 view config(s): even data ids will go
 * in one layer group and odds in the other one.
 *
 * @param {Array} dataIds The list of dataIds.
 * @returns {object} The view config.
 */
function getOnebyTwoDataViewConfig(dataIds) {
  const configs = {};
  for (let i = 0; i < dataIds.length; ++i) {
    const dataId = dataIds[i];
    let newConfig;
    if (dataId % 2 === 0) {
      newConfig = getViewConfig('side', 'layerGroup0');
    } else {
      newConfig = getViewConfig('side', 'layerGroup1');
    }
    // merge possibly existing app config with the new one to
    // keed window level for example
    const appConfig = getAppViewConfig(dataId);
    if (typeof appConfig !== 'undefined') {
      mergeConfigs(newConfig, appConfig);
    }
    // store
    configs[dataIds[i]] = [newConfig];
  }
  return configs;
}

/**
 * Get MPR view config(s).
 *
 * @param {Array} dataIds The list of dataIds.
 * @returns {object} The view config.
 */
function getMPRDataViewConfig(dataIds) {
  const configs = {};
  for (const dataId of dataIds) {
    const newConfig0 = getViewConfig('mpr', 'layerGroup0');
    const newConfig1 = getViewConfig('mpr', 'layerGroup1');
    const newConfig2 = getViewConfig('mpr', 'layerGroup2');
    // merge possibly existing app config with the new one to
    // keed window level for example
    const appConfig = getAppViewConfig(dataId);
    if (typeof appConfig !== 'undefined') {
      mergeConfigs(newConfig0, appConfig);
      mergeConfigs(newConfig1, appConfig);
      mergeConfigs(newConfig2, appConfig);
    }
    // store
    configs[dataId] = [newConfig0, newConfig1, newConfig2];
  }
  return configs;
}

/**
 * Setup the binders checkboxes.
 */
function setupBindersCheckboxes() {
  const propList = [
    'WindowLevel',
    'Position',
    'Zoom',
    'Offset',
    'Opacity',
    'ColourMap'
  ];
  const binders = [];
  // add all binders at startup
  for (let b = 0; b < propList.length; ++b) {
    binders.push(propList[b] + 'Binder');
  }
  _app.setLayerGroupsBinders(binders);

  /**
   * Add a binder.
   *
   * @param {string} propName The name of the property to bind.
   */
  function addBinder(propName) {
    binders.push(propName + 'Binder');
    _app.setLayerGroupsBinders(binders);
  }
  /**
   * Remove a binder.
   *
   * @param {string} propName The name of the property to bind.
   */
  function removeBinder(propName) {
    const index = binders.indexOf(propName + 'Binder');
    if (index !== -1) {
      binders.splice(index, 1);
    }
    _app.setLayerGroupsBinders(binders);
  }
  /**
   * Get the input change handler for a binder.
   *
   * @param {string} propName The name of the property to bind.
   * @returns {object} The handler.
   */
  function getOnInputChange(propName) {
    return function (event) {
      const inputElement = event.target;
      if (inputElement.checked) {
        addBinder(propName);
      } else {
        removeBinder(propName);
      }
    };
  }

  const fieldset = document.getElementById('binders');

  // individual binders
  for (let i = 0; i < propList.length; ++i) {
    const propName = propList[i];

    const input = document.createElement('input');
    input.id = 'binder-' + i;
    input.type = 'checkbox';
    input.checked = true;
    input.onchange = getOnInputChange(propName);

    const label = document.createElement('label');
    label.htmlFor = input.id;
    label.appendChild(document.createTextNode(propName));

    fieldset.appendChild(input);
    fieldset.appendChild(label);
  }

  // check all
  const allInput = document.createElement('input');
  allInput.id = 'binder-all';
  allInput.type = 'checkbox';
  allInput.checked = true;
  allInput.onchange = function () {
    for (let j = 0; j < propList.length; ++j) {
      document.getElementById('binder-' + j).click();
    }
  };
  const allLabel = document.createElement('label');
  allLabel.htmlFor = allInput.id;
  allLabel.appendChild(document.createTextNode('all'));
  fieldset.appendChild(allInput);
  fieldset.appendChild(allLabel);
}

/**
 * Setup the tools checkboxes.
 */
function setupToolsCheckboxes() {
  const getChangeTool = function (tool) {
    return function () {
      setAppTool(tool);
    };
  };

  const getKeyCheck = function (char, input) {
    return function (event) {
      if (!event.ctrlKey &&
        !event.altKey &&
        !event.shiftKey &&
        event.key === char) {
        input.click();
      }
    };
  };

  const fieldset = document.getElementById('tools');
  const keys = Object.keys(_tools);
  for (let i = 0; i < keys.length; ++i) {
    const key = keys[i];

    const input = document.createElement('input');
    input.name = 'tools';
    input.type = 'radio';
    input.id = 'tool-' + i;
    input.title = key;
    input.onchange = getChangeTool(key);

    // select first one
    if (i === 0) {
      input.checked = true;
    }

    const label = document.createElement('label');
    label.htmlFor = input.id;
    label.title = input.title;
    label.appendChild(document.createTextNode(input.title));

    fieldset.appendChild(input);
    fieldset.appendChild(label);

    // keyboard shortcut
    const shortcut = key[0].toLowerCase();
    window.addEventListener('keydown', getKeyCheck(shortcut, input));
  }

  // tool options
  const div = document.createElement('div');
  div.id = 'toolOptions';
  fieldset.appendChild(div);
}

/**
 * Set the app tool.
 *
 * @param {string} [toolName] The tool to set.
 */
function setAppTool(toolName) {
  // find the tool name if not provided
  if (typeof toolName === 'undefined') {
    const toolsInput = document.getElementsByName('tools');
    for (let j = 0; j < toolsInput.length; ++j) {
      const toolInput = toolsInput[j];
      if (toolInput.checked) {
        toolName = toolInput.title;
        break;
      }
    }
    if (typeof toolName === 'undefined') {
      console.warn('Cannot find tool to set the app with...');
      return;
    }
  }

  // set tool for app
  _app.setTool(toolName);

  // force window level non strict mode
  if (toolName === 'WindowLevel') {
    _app.setToolFeatures({
      strictViewLayer: false
    });
  }

  // clear options html
  const toolOptionsEl = document.getElementById('toolOptions');
  if (toolOptionsEl !== null) {
    toolOptionsEl.innerHTML = '';
  }
  // tool features
  const featuresUI = _toolFeaturesUI[toolName];
  if (toolOptionsEl !== null &&
    typeof featuresUI !== 'undefined') {
    // setup html
    const featuresHtml = featuresUI.getHtml();
    if (typeof featuresHtml !== 'undefined') {
      toolOptionsEl.appendChild(featuresHtml);
    }
    // pass value to app
    const features = featuresUI.getValue();
    if (typeof features !== 'undefined') {
      _app.setToolFeatures(features);
    }
  }
}

/**
 * Get the selected tool name.
 *
 * @returns {string|undefined} The tool name.
 */
function getSelectedToolName() {
  let res;
  const element = document.querySelector('input[name="tools"]:checked');
  if (element) {
    res = element.title;
  }
  return res;
}

/**
 * Compare two pos pat keys.
 *
 * @param {string} a The key of the first item.
 * @param {string} b The key of the second item.
 * @returns {number} Negative if a<b, positive if a>b.
 */
function comparePosPat(a, b) {
  const za = a.split('\\').at(-1);
  const zb = b.split('\\').at(-1);
  let res = 0;
  if (typeof za !== 'undefined' &&
    typeof zb !== 'undefined') {
    res = parseFloat(za) - parseFloat(zb);
  }
  return res;
}

/**
 * Sort an object with pos pat string keys.
 *
 * @param {object} obj The object to sort.
 * @returns {object} The sorted object.
 */
function sortByPosPatKey(obj) {
  const keys = Object.keys(obj);
  keys.sort(comparePosPat);
  const sorted = new Map();
  for (let i = 0; i < keys.length; i++) {
    const key = keys[i];
    sorted.set(key, obj[key]);
  }
  return sorted;
}

/**
 * Get a rounding function for a specific precision.
 *
 * @param {number} precision The rounding precision.
 * @returns {Function} The rounding function.
 */
function getPrecisionRound(precision) {
  return function (x) {
    return precisionRound(x, precision);
  };
}

/**
 * Log the DICCOM seg segments ordered by frame position patients.
 *
 * @param {object} elements The DICOM seg elements.
 */
function logFramePosPats(elements) {
  // PerFrameFunctionalGroupsSequence
  const perFrame = elements['52009230'].value;
  const perPos = {};
  for (let i = 0; i < perFrame.length; ++i) {
    // PlanePositionSequence
    const posSq = perFrame[i]['00209113'].value;
    // ImagePositionPatient
    const pos = posSq[0]['00200032'].value;
    if (typeof perPos[pos] === 'undefined') {
      perPos[pos] = [];
    }
    // FrameContentSequence
    const frameSq = perFrame[i]['00209111'].value;
    // DimensionIndexValues
    const dim = frameSq[0]['00209157'].value;
    perPos[pos].push(dim);
  }
  console.log('DICOM SEG Segments', sortByPosPatKey(perPos));
}

/**
 * Setup about line.
 */
function setupAbout() {
  const testsDiv = document.getElementById('about');
  const link = document.createElement('a');
  link.href = 'https://github.com/ivmartel/dwv';
  link.appendChild(document.createTextNode('dwv'));
  const text = document.createTextNode(
    ' v' + getDwvVersion() +
    ' on ' + navigator.userAgent);

  testsDiv.appendChild(link);
  testsDiv.appendChild(text);
}

// ---------------------------------------------

// launch
setup();<|MERGE_RESOLUTION|>--- conflicted
+++ resolved
@@ -10,7 +10,6 @@
 import {getSRContent} from '../../src/dicom/dicomSRContent.js';
 import {getDwvVersion} from '../../src/dicom/dicomParser.js';
 import {Point} from '../../src/math/point.js';
-import {Matrix33} from '../../src/math/matrix.js';
 
 import {
   getViewConfig,
@@ -218,23 +217,6 @@
       resetViewsButton.disabled = false;
       const smoothingChk = document.getElementById('changesmoothing');
       smoothingChk.disabled = false;
-      const swapViewsButton = document.getElementById('swapviews');
-      swapViewsButton.disabled = false;
-<<<<<<< HEAD
-=======
-
-      const rotateXButton = document.getElementById('rotate-x');
-      rotateXButton.disabled = false;
-      const rotateYButton = document.getElementById('rotate-y');
-      rotateYButton.disabled = false;
-      const rotateZButton = document.getElementById('rotate-z');
-      rotateZButton.disabled = false;
-      const rotateMatchButton = document.getElementById('rotate-match');
-      rotateMatchButton.disabled = false;
-      const rotateResetButton = document.getElementById('rotate-reset');
-      rotateResetButton.disabled = false;
-
->>>>>>> 8c4e31c8
       // remove handler
       _app.removeEventListener('renderend', onRenderEnd);
     }
@@ -501,185 +483,6 @@
     _app.resetZoomPan();
   });
 
-  const swapViewsButton = document.getElementById('swapviews');
-  swapViewsButton.disabled = true;
-  swapViewsButton.addEventListener('click', function () {
-    const currentConfigs = _app.getDataViewConfigs();
-
-    const newConfigs = {};
-    for (const key in currentConfigs) {
-      const currentGroup = currentConfigs[key];
-      const newGroup = [];
-      for (let i = 0; i < currentGroup.length; i++) {
-        const newConfig = currentGroup[i];
-        if (newConfig.divId === 'layerGroup0') {
-          newConfig.divId = 'layerGroup1';
-        } else if (newConfig.divId === 'layerGroup1') {
-          newConfig.divId = 'layerGroup0';
-        }
-        newGroup.push(newConfig);
-      }
-      newConfigs[key] = newGroup;
-    }
-
-    // clear data table
-    dataTable.clearDataTable();
-
-    // set config (deletes previous layers)
-    _app.setDataViewConfigs(newConfigs);
-
-    // re-render
-    const dataIds = _app.getDataIds();
-    for (let i = 0; i < dataIds.length; ++i) {
-      _app.render(dataIds[i]);
-    }
-
-    // re-enable crosshairs
-    const divIds = getLayerGroupDivIds(newConfigs);
-    for (const divId of divIds) {
-      _app.getLayerGroupByDivId(divId).setShowCrosshair(true);
-    }
-
-    // need to set tool after config change
-    setAppTool();
-  });
-
-  const rotateXButton = document.getElementById('rotate-x');
-  rotateXButton.disabled = true;
-  rotateXButton.addEventListener('click', function () {
-    const lg = _app.getLayerGroupByDivId('layerGroup0');
-    const vl = lg.getBaseViewLayer();
-    const dataId = vl.getDataId();
-
-    const image = _app.getImage(dataId);
-    const geometry = image.getGeometry();
-
-    /* eslint-disable @stylistic/js/array-element-newline */
-    const rotation = new Matrix33([
-      1, 0, 0,
-      0, Math.cos(Math.PI * 0.1), -Math.sin(Math.PI * 0.1),
-      0, Math.sin(Math.PI * 0.1), Math.cos(Math.PI * 0.1)
-    ]);
-    /* eslint-enable @stylistic/js/array-element-newline */
-
-    const newOrientation = rotation.multiply(geometry.getOrientation());
-
-    _app.resample(dataId, newOrientation);
-  });
-
-  const rotateYButton = document.getElementById('rotate-y');
-  rotateYButton.disabled = true;
-  rotateYButton.addEventListener('click', function () {
-    const lg = _app.getLayerGroupByDivId('layerGroup0');
-    const vl = lg.getBaseViewLayer();
-    const dataId = vl.getDataId();
-
-    const image = _app.getImage(dataId);
-    const geometry = image.getGeometry();
-
-    /* eslint-disable @stylistic/js/array-element-newline */
-    const rotation = new Matrix33([
-      Math.cos(Math.PI * 0.1), 0, -Math.sin(Math.PI * 0.1),
-      0, 1, 0,
-      Math.sin(Math.PI * 0.1), 0, Math.cos(Math.PI * 0.1)
-    ]);
-    /* eslint-enable @stylistic/js/array-element-newline */
-
-    const newOrientation = rotation.multiply(geometry.getOrientation());
-
-    _app.resample(dataId, newOrientation);
-  });
-
-  const rotateZButton = document.getElementById('rotate-z');
-  rotateZButton.disabled = true;
-  rotateZButton.addEventListener('click', function () {
-    const lg = _app.getLayerGroupByDivId('layerGroup0');
-    const vl = lg.getBaseViewLayer();
-    const dataId = vl.getDataId();
-
-    const image = _app.getImage(dataId);
-    const geometry = image.getGeometry();
-
-    /* eslint-disable @stylistic/js/array-element-newline */
-    const rotation = new Matrix33([
-      Math.cos(Math.PI * 0.1), -Math.sin(Math.PI * 0.1), 0,
-      Math.sin(Math.PI * 0.1), Math.cos(Math.PI * 0.1), 0,
-      0, 0, 1
-    ]);
-    /* eslint-enable @stylistic/js/array-element-newline */
-
-    const newOrientation = rotation.multiply(geometry.getOrientation());
-
-    _app.resample(dataId, newOrientation);
-  });
-
-  const rotateMatchButton = document.getElementById('rotate-match');
-  rotateMatchButton.disabled = true;
-  rotateMatchButton.addEventListener('click', function () {
-    const lg0 = _app.getLayerGroupByDivId('layerGroup0');
-    const vl0 = lg0.getBaseViewLayer();
-    const dataId0 = vl0.getDataId();
-
-    const lg1 = _app.getLayerGroupByDivId('layerGroup1');
-    const vl1 = lg1.getBaseViewLayer();
-    const dataId1 = vl1.getDataId();
-
-    _app.resampleMatch(dataId0, dataId1);
-  });
-
-  const rotateResetButton = document.getElementById('rotate-reset');
-  rotateResetButton.disabled = true;
-  rotateResetButton.addEventListener('click', function () {
-    const lg = _app.getLayerGroupByDivId('layerGroup0');
-    const vl = lg.getBaseViewLayer();
-    const dataId = vl.getDataId();
-
-    _app.revertResample(dataId);
-  });
-
-  const swapViewsButton = document.getElementById('swapviews');
-  swapViewsButton.disabled = true;
-  swapViewsButton.addEventListener('click', function () {
-    const currentConfigs = _app.getDataViewConfigs();
-
-    const newConfigs = {};
-    for (const key in currentConfigs) {
-      const currentGroup = currentConfigs[key];
-      const newGroup = [];
-      for (let i = 0; i < currentGroup.length; i++) {
-        const newConfig = currentGroup[i];
-        if (newConfig.divId === 'layerGroup0') {
-          newConfig.divId = 'layerGroup1';
-        } else if (newConfig.divId === 'layerGroup1') {
-          newConfig.divId = 'layerGroup0';
-        }
-        newGroup.push(newConfig);
-      }
-      newConfigs[key] = newGroup;
-    }
-
-    // clear data table
-    dataTable.clearDataTable();
-
-    // set config (deletes previous layers)
-    _app.setDataViewConfigs(newConfigs);
-
-    // re-render
-    const dataIds = _app.getDataIds();
-    for (let i = 0; i < dataIds.length; ++i) {
-      _app.render(dataIds[i]);
-    }
-
-    // re-enable crosshairs
-    const divIds = getLayerGroupDivIds(newConfigs);
-    for (const divId of divIds) {
-      _app.getLayerGroupByDivId(divId).setShowCrosshair(true);
-    }
-
-    // need to set tool after config change
-    setAppTool();
-  });
-
   const changeLayoutSelect = document.getElementById('changelayout');
   changeLayoutSelect.disabled = true;
   changeLayoutSelect.addEventListener('change', function (event) {
@@ -727,19 +530,6 @@
       for (const divId of divIds) {
         _app.getLayerGroupByDivId(divId).setShowCrosshair(true);
       }
-    }
-
-    if (layout === 'side') {
-      swapViewsButton.style = 'visibility: visible;';
-<<<<<<< HEAD
-    } else {
-      swapViewsButton.style = 'visibility: collapse;';
-=======
-      rotateMatchButton.style = 'visibility: visible;';
-    } else {
-      swapViewsButton.style = 'visibility: collapse;';
-      rotateMatchButton.style = 'visibility: collapse;';
->>>>>>> 8c4e31c8
     }
 
     // need to set tool after config change
