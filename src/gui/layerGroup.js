import {getIdentityMat33} from '../math/matrix';
import {getCoronalMat33} from '../math/orientation';
import {Index} from '../math/index';
import {Point} from '../math/point';
import {Vector3D} from '../math/vector';
import {viewEventNames} from '../image/view';
import {ListenerHandler} from '../utils/listen';
import {logger} from '../utils/logger';
import {precisionRound} from '../utils/string';
import {ViewLayer} from './viewLayer';
import {DrawLayer} from './drawLayer';

// doc imports
/* eslint-disable no-unused-vars */
import {Matrix33} from '../math/matrix';
import {Point2D, Point3D} from '../math/point';
import {Scalar2D, Scalar3D} from '../math/scalar';
/* eslint-enable no-unused-vars */

/**
 * Get the layer div id.
 *
 * @param {string} groupDivId The layer group div id.
 * @param {number} layerId The lyaer id.
 * @returns {string} A string id.
 */
export function getLayerDivId(groupDivId, layerId) {
  return groupDivId + '-layer-' + layerId;
}

/**
 * Get the layer details from a div id.
 *
 * @param {string} idString The layer div id.
 * @returns {object} The layer details as {groupDivId, layerId}.
 */
export function getLayerDetailsFromLayerDivId(idString) {
  const split = idString.split('-layer-');
  if (split.length !== 2) {
    logger.warn('Not the expected layer div id format...');
  }
  return {
    groupDivId: split[0],
    layerId: split[1]
  };
}

/**
 * Get the layer details from a mouse event.
 *
 * @param {object} event The event to get the layer div id from. Expecting
 * an event origininating from a canvas inside a layer HTML div
 * with the 'layer' class and id generated with `getLayerDivId`.
 * @returns {object} The layer details as {groupDivId, layerId}.
 */
export function getLayerDetailsFromEvent(event) {
  let res = null;
  // get the closest element from the event target and with the 'layer' class
  const layerDiv = event.target.closest('.layer');
  if (layerDiv && typeof layerDiv.id !== 'undefined') {
    res = getLayerDetailsFromLayerDivId(layerDiv.id);
  }
  return res;
}

/**
 * Get the view orientation according to an image and target orientation.
 * The view orientation is used to go from target to image space.
 *
 * @param {Matrix33} imageOrientation The image geometry.
 * @param {Matrix33} targetOrientation The target orientation.
 * @returns {Matrix33} The view orientation.
 */
export function getViewOrientation(imageOrientation, targetOrientation) {
  let viewOrientation = getIdentityMat33();
  if (typeof targetOrientation !== 'undefined') {
    // i: image, v: view, t: target, O: orientation, P: point
    // [Img] -- Oi --> [Real] <-- Ot -- [Target]
    // Pi = (Oi)-1 * Ot * Pt = Ov * Pt
    // -> Ov = (Oi)-1 * Ot
    // TODO: asOneAndZeros simplifies but not nice...
    viewOrientation =
      imageOrientation.asOneAndZeros().getInverse().multiply(targetOrientation);
  }
  // TODO: why abs???
  return viewOrientation.getAbs();
}

/**
 * Get the target orientation according to an image and view orientation.
 * The target orientation is used to go from target to real space.
 *
 * @param {Matrix33} imageOrientation The image geometry.
 * @param {Matrix33} viewOrientation The view orientation.
 * @returns {Matrix33} The target orientation.
 */
export function getTargetOrientation(imageOrientation, viewOrientation) {
  // i: image, v: view, t: target, O: orientation, P: point
  // [Img] -- Oi --> [Real] <-- Ot -- [Target]
  // Pi = (Oi)-1 * Ot * Pt = Ov * Pt
  // -> Ot = Oi * Ov
  // note: asOneAndZeros as in getViewOrientation...
  let targetOrientation =
    imageOrientation.asOneAndZeros().multiply(viewOrientation);

  // TODO: why abs???
  const simpleImageOrientation = imageOrientation.asOneAndZeros().getAbs();
  if (simpleImageOrientation.equals(getCoronalMat33().getAbs())) {
    targetOrientation = targetOrientation.getAbs();
  }

  return targetOrientation;
}

/**
 * Get a scaled offset to adapt to new scale and such as the input center
 * stays at the same position.
 *
 * @param {Scalar2D} offset The previous offset as {x,y}.
 * @param {Scalar2D} scale The previous scale as {x,y}.
 * @param {Scalar2D} newScale The new scale as {x,y}.
 * @param {Scalar2D} center The scale center as {x,y}.
 * @returns {Scalar2D} The scaled offset as {x,y}.
 */
export function getScaledOffset(offset, scale, newScale, center) {
  // worldPoint = indexPoint / scale + offset
  //=> indexPoint = (worldPoint - offset ) * scale

  // plane center should stay the same:
  // indexCenter / newScale + newOffset =
  //   indexCenter / oldScale + oldOffset
  //=> newOffset = indexCenter / oldScale + oldOffset -
  //     indexCenter / newScale
  //=> newOffset = worldCenter - indexCenter / newScale
  const indexCenter = {
    x: (center.x - offset.x) * scale.x,
    y: (center.y - offset.y) * scale.y
  };
  return {
    x: center.x - (indexCenter.x / newScale.x),
    y: center.y - (indexCenter.y / newScale.y)
  };
}

/**
 * Layer group.
 *
 * - Display position: {x,y},
 * - Plane position: Index (access: get(i)),
 * - (world) Position: Point3D (access: getX, getY, getZ).
 *
 * Display -> World:
 * - planePos = viewLayer.displayToPlanePos(displayPos)
 *   -> compensate for layer scale and offset,
 * - pos = viewController.getPositionFromPlanePoint(planePos).
 *
 * World -> Display:
 * - planePos = viewController.getOffset3DFromPlaneOffset(pos)
 *   no need yet for a planePos to displayPos...
 */
export class LayerGroup {

  /**
   * The container div.
   *
   * @type {HTMLElement}
   */
  #containerDiv;

  // jsdoc does not like
  // @type {(ViewLayer|DrawLayer)[]}

  /**
   * List of layers.
   *
   * @type {Array<ViewLayer|DrawLayer>}
   */
  #layers = [];

  /**
   * The layer scale as {x,y,z}.
   *
   * @type {Scalar3D}
   */
  #scale = {x: 1, y: 1, z: 1};

  /**
   * The base scale as {x,y,z}: all posterior scale will be on top of this one.
   *
   * @type {Scalar3D}
   */
  #baseScale = {x: 1, y: 1, z: 1};

  /**
   * The layer offset as {x,y,z}.
   *
   * @type {Scalar3D}
   */
  #offset = {x: 0, y: 0, z: 0};

  /**
   * Active view layer index.
   *
   * @type {number}
   */
  #activeViewLayerIndex = undefined;

  /**
   * Active draw layer index.
   *
   * @type {number}
   */
  #activeDrawLayerIndex = undefined;

  /**
   * Listener handler.
   *
   * @type {ListenerHandler}
   */
  #listenerHandler = new ListenerHandler();

  /**
   * Flag to activate crosshair or not.
   *
   * @type {boolean}
   */
  #showCrosshair = false;

  /**
   * Crosshair HTML elements.
   *
   * @type {HTMLElement[]}
   */
  #crosshairHtmlElements = [];

  /**
   * Tooltip HTML element.
   *
   * @type {HTMLElement}
   */
  #tooltipHtmlElement;

  /**
   * The current position used for the crosshair.
   *
   * @type {Point}
   */
  #currentPosition;

  /**
   * Image smoothing flag.
   *
   * @type {boolean}
   */
  #imageSmoothing = false;

  /**
   * @param {HTMLElement} containerDiv The associated HTML div.
   */
  constructor(containerDiv) {
    this.#containerDiv = containerDiv;
  }

  /**
   * Get the showCrosshair flag.
   *
   * @returns {boolean} True to display the crosshair.
   */
  getShowCrosshair() {
    return this.#showCrosshair;
  }

  /**
   * Set the showCrosshair flag.
   *
   * @param {boolean} flag True to display the crosshair.
   */
  setShowCrosshair(flag) {
    this.#showCrosshair = flag;
    if (flag) {
      // listen to offset and zoom change
      this.addEventListener('offsetchange', this.#updateCrosshairOnChange);
      this.addEventListener('zoomchange', this.#updateCrosshairOnChange);
      // show crosshair div
      this.#showCrosshairDiv();
    } else {
      // listen to offset and zoom change
      this.removeEventListener('offsetchange', this.#updateCrosshairOnChange);
      this.removeEventListener('zoomchange', this.#updateCrosshairOnChange);
      // remove crosshair div
      this.#removeCrosshairDiv();
    }
  }

  /**
   * Set the imageSmoothing flag value.
   *
   * @param {boolean} flag True to enable smoothing.
   */
  setImageSmoothing(flag) {
    this.#imageSmoothing = flag;
    // set for existing layers
    for (const layer of this.#layers) {
      if (layer instanceof ViewLayer) {
        layer.setImageSmoothing(flag);
      }
    }
  }

  /**
   * Update crosshair on offset or zoom change.
   *
   * @param {object} _event The change event.
   */
  #updateCrosshairOnChange = (_event) => {
    this.#showCrosshairDiv();
  };

  /**
   * Get the Id of the container div.
   *
   * @returns {string} The id of the div.
   */
  getDivId() {
    return this.#containerDiv.id;
  }

  /**
   * Get the layer scale.
   *
   * @returns {Scalar3D} The scale as {x,y,z}.
   */
  getScale() {
    return this.#scale;
  }

  /**
   * Get the base scale.
   *
   * @returns {Scalar3D} The scale as {x,y,z}.
   */
  getBaseScale() {
    return this.#baseScale;
  }

  /**
   * Get the added scale: the scale added to the base scale.
   *
   * @returns {Scalar3D} The scale as {x,y,z}.
   */
  getAddedScale() {
    return {
      x: this.#scale.x / this.#baseScale.x,
      y: this.#scale.y / this.#baseScale.y,
      z: this.#scale.z / this.#baseScale.z
    };
  }

  /**
   * Get the layer offset.
   *
   * @returns {Scalar3D} The offset as {x,y,z}.
   */
  getOffset() {
    return this.#offset;
  }

  /**
   * Get the number of layers handled by this class.
   *
   * @returns {number} The number of layers.
   */
  getNumberOfLayers() {
    let count = 0;
    this.#layers.forEach(item => {
      if (typeof item !== 'undefined') {
        count++;
      }
    });
    return count;
  }

  /**
   * Check if this layerGroup contains a layer with the input id.
   *
   * @param {string} id The layer id to look for.
   * @returns {boolean} True if this group contains
   *   a layer with the input id.
   */
  includes(id) {
    if (typeof id === 'undefined') {
      return false;
    }
    for (const layer of this.#layers) {
      if (typeof layer !== 'undefined' &&
        layer.getId() === id) {
        return true;
      }
    }
    return false;
  }

  /**
   * Get the number of view layers handled by this class.
   *
   * @returns {number} The number of layers.
   */
  getNumberOfViewLayers() {
    let count = 0;
    this.#layers.forEach(item => {
      if (typeof item !== 'undefined' &&
        item instanceof ViewLayer) {
        count++;
      }
    });
    return count;
  }

  /**
   * Get the active image layer.
   *
   * @returns {ViewLayer|undefined} The layer.
   */
  getActiveViewLayer() {
    let layer;
    if (typeof this.#activeViewLayerIndex !== 'undefined') {
      const tmpLayer = this.#layers[this.#activeViewLayerIndex];
      if (tmpLayer instanceof ViewLayer) {
        layer = tmpLayer;
      }
    } else {
      logger.info('No active view layer to return');
    }
    return layer;
  }

  /**
   * Get the base view layer.
   *
   * @returns {ViewLayer|undefined} The layer.
   */
  getBaseViewLayer() {
    let layer;
    if (this.#layers[0] instanceof ViewLayer) {
      layer = this.#layers[0];
    }
    return layer;
  }

  /**
   * Get the view layers associated to a data id.
   *
   * @param {string} dataId The data id.
   * @returns {ViewLayer[]} The layers.
   */
  getViewLayersByDataId(dataId) {
    const res = [];
    for (const layer of this.#layers) {
      if (layer instanceof ViewLayer &&
        layer.getDataId() === dataId) {
        res.push(layer);
      }
    }
    return res;
  }

  /**
   * Search view layers for equal imae meta data.
   *
   * @param {object} meta The meta data to find.
   * @returns {ViewLayer[]} The list of view layers that contain matched data.
   */
  searchViewLayers(meta) {
    const res = [];
    for (const layer of this.#layers) {
      if (layer instanceof ViewLayer) {
        if (layer.getViewController().equalImageMeta(meta)) {
          res.push(layer);
        }
      }
    }
    return res;
  }

  /**
   * Get the view layers data indices.
   *
   * @returns {string[]} The list of indices.
   */
  getViewDataIndices() {
    const res = [];
    for (const layer of this.#layers) {
      if (layer instanceof ViewLayer) {
        res.push(layer.getDataId());
      }
    }
    return res;
  }

  /**
   * Get the active draw layer.
   *
   * @returns {DrawLayer|undefined} The layer.
   */
  getActiveDrawLayer() {
    let layer;
    if (typeof this.#activeDrawLayerIndex !== 'undefined') {
      const tmpLayer = this.#layers[this.#activeDrawLayerIndex];
      if (tmpLayer instanceof DrawLayer) {
        layer = tmpLayer;
      }
    } else {
      logger.info('No active draw layer to return');
    }
    return layer;
  }

  /**
   * Get the draw layers associated to a data id.
   *
   * @param {string} dataId The data id.
   * @returns {DrawLayer[]} The layers.
   */
  getDrawLayersByDataId(dataId) {
    const res = [];
    for (const layer of this.#layers) {
      if (layer instanceof DrawLayer &&
        layer.getDataId() === dataId) {
        res.push(layer);
      }
    }
    return res;
  }

  /**
   * Set the active view layer.
   *
   * @param {number} index The index of the layer to set as active.
   */
  setActiveViewLayer(index) {
    if (this.#layers[index] instanceof ViewLayer) {
      this.#activeViewLayerIndex = index;
      /**
       * Active view layer change event.
       *
       * @event LayerGroup#activeviewlayerchange
       * @type {object}
       * @property {Array} value The changed value.
       */
      this.#fireEvent({
        type: 'activelayerchange',
        value: [this.#layers[index]]
      });
    } else {
      logger.warn('No view layer to set as active with index: ' +
        index);
    }
  }

  /**
   * Set the active view layer with a data id.
   *
   * @param {string} dataId The data id.
   */
  setActiveViewLayerByDataId(dataId) {
    let index;
    for (let i = 0; i < this.#layers.length; ++i) {
      if (this.#layers[i] instanceof ViewLayer &&
        this.#layers[i].getDataId() === dataId) {
        // stop at first one
        index = i;
        break;
      }
    }
    if (typeof index !== 'undefined') {
      this.setActiveViewLayer(index);
    } else {
      logger.warn('No view layer to set as active with dataId: ' +
        dataId);
    }
  }

  /**
   * Set the active draw layer.
   *
   * @param {number} index The index of the layer to set as active.
   */
  setActiveDrawLayer(index) {
    if (this.#layers[index] instanceof DrawLayer) {
      this.#activeDrawLayerIndex = index;
      this.#fireEvent({
        type: 'activelayerchange',
        value: [this.#layers[index]]
      });
    } else {
      logger.warn('No draw layer to set as active with index: ' +
        index);
    }
  }

  /**
   * Set the active draw layer with a data id.
   *
   * @param {string} dataId The data id.
   */
  setActiveDrawLayerByDataId(dataId) {
    let index;
    for (let i = 0; i < this.#layers.length; ++i) {
      if (this.#layers[i] instanceof DrawLayer &&
        this.#layers[i].getDataId() === dataId) {
        // stop at first one
        index = i;
        break;
      }
    }
    if (typeof index !== 'undefined') {
      this.setActiveDrawLayer(index);
    } else {
      logger.warn('No draw layer to set as active with dataId: ' +
        dataId);
    }
  }

  /**
   * Add a view layer.
   *
   * The new layer will be marked as the active view layer.
   *
   * @returns {ViewLayer} The created layer.
   */
  addViewLayer() {
    // layer index
    const viewLayerIndex = this.#layers.length;
    // create div
    const div = this.#getNextLayerDiv();
    // prepend to container
    this.#containerDiv.append(div);
    // view layer
    const layer = new ViewLayer(div);
    layer.setImageSmoothing(this.#imageSmoothing);
    // add layer
    this.#layers.push(layer);
    // mark it as active
    this.setActiveViewLayer(viewLayerIndex);
    // bind view layer events
    this.#bindViewLayer(layer);
    // return
    return layer;
  }

  /**
   * Add a draw layer.
   *
   * The new layer will be marked as the active draw layer.
   *
   * @returns {DrawLayer} The created layer.
   */
  addDrawLayer() {
    // store active index
    this.#activeDrawLayerIndex = this.#layers.length;
    // create div
    const div = this.#getNextLayerDiv();
    // prepend to container
    this.#containerDiv.append(div);
    // draw layer
    const layer = new DrawLayer(div);
    // add layer
    this.#layers.push(layer);
    // bind draw layer events
    this.#bindDrawLayer(layer);
    // return
    return layer;
  }

  /**
   * Bind view layer events to this.
   *
   * @param {ViewLayer} viewLayer The view layer to bind.
   */
  #bindViewLayer(viewLayer) {
    // listen to position change to update other group layers
    viewLayer.addEventListener(
      'positionchange', this.updateLayersToPositionChange);
    // propagate view viewLayer-layer events
    for (const eventName of viewEventNames) {
      viewLayer.addEventListener(eventName, this.#fireEvent);
    }
    // propagate viewLayer events
    viewLayer.addEventListener('renderstart', this.#fireEvent);
    viewLayer.addEventListener('renderend', this.#fireEvent);
  }

  /**
   * Un-bind a view layer events to this.
   *
   * @param {ViewLayer} viewLayer The view layer to unbind.
   */
  #unbindViewLayer(viewLayer) {
    // stop listening to position change to update other group layers
    viewLayer.removeEventListener(
      'positionchange', this.updateLayersToPositionChange);
    // stop propagating view viewLayer-layer events
    for (const eventName of viewEventNames) {
      viewLayer.removeEventListener(eventName, this.#fireEvent);
    }
    // stop propagating viewLayer events
    viewLayer.removeEventListener('renderstart', this.#fireEvent);
    viewLayer.removeEventListener('renderend', this.#fireEvent);

    // stop view layer - image binding
    // (binding is done in layer.setView)
    viewLayer.unbindImage();
  }

  /**
   * Bind draw layer events to this.
   *
   * @param {DrawLayer} drawLayer The draw layer to bind.
   */
  #bindDrawLayer(drawLayer) {
    // propagate drawLayer events
    drawLayer.addEventListener('drawcreate', this.#fireEvent);
    drawLayer.addEventListener('drawdelete', this.#fireEvent);
  }

  /**
   * Un-bind a draw layer events to this.
   *
   * @param {DrawLayer} drawLayer The draw layer to unbind.
   */
  #unbindDrawLayer(drawLayer) {
    // propagate drawLayer events
    drawLayer.removeEventListener('drawcreate', this.#fireEvent);
    drawLayer.removeEventListener('drawdelete', this.#fireEvent);
  }

  /**
   * Get the next layer DOM div.
   *
   * @returns {HTMLDivElement} A DOM div.
   */
  #getNextLayerDiv() {
    const div = document.createElement('div');
    div.id = getLayerDivId(this.getDivId(), this.#layers.length);
    div.className = 'layer';
    div.style.pointerEvents = 'none';
    return div;
  }

  /**
   * Empty the layer list.
   */
  empty() {
    this.#layers = [];
    // reset active indices
    this.#activeViewLayerIndex = undefined;
    this.#activeDrawLayerIndex = undefined;
    // remove possible crosshair
    this.#removeCrosshairDiv();
    // clean container div
    const previous = this.#containerDiv.getElementsByClassName('layer');
    if (previous) {
      while (previous.length > 0) {
        previous[0].remove();
      }
    }
  }

  /**
   * Remove all layers for a specific data.
   *
   * @param {string} dataId The data to remove its layers.
   */
  removeLayersByDataId(dataId) {
    for (const layer of this.#layers) {
      if (typeof layer !== 'undefined' &&
        layer.getDataId() === dataId) {
        this.removeLayer(layer);
      }
    }
  }

  /**
   * Remove a layer from this layer group.
   * Warning: if current active layer, the index will
   *   be set to `undefined`. Call one of the setActive
   *   methods to define the active index.
   *
   * @param {ViewLayer | DrawLayer} layer The layer to remove.
   */
  removeLayer(layer) {
    // find layer
    const index = this.#layers.findIndex((item) => item === layer);
    if (index === -1) {
      throw new Error('Cannot find layer to remove');
    }
    // unbind and update active index
    if (layer instanceof ViewLayer) {
      this.#unbindViewLayer(layer);
      if (this.#activeViewLayerIndex === index) {
        if (index - 2 >= 0) {
          this.setActiveViewLayer(index - 2);
        } else {
          this.#activeViewLayerIndex = undefined;
        }
      }
    } else {
      // delete layer draws
      const numberOfDraws = layer.getNumberOfDraws();
      if (typeof numberOfDraws !== 'undefined') {
        let count = 0;
        layer.addEventListener('drawdelete', (_event) => {
          ++count;
          // unbind when all draw are deleted
          if (count === numberOfDraws) {
            this.#unbindDrawLayer(layer);
          }
        });
      }
      layer.deleteDraws();
      if (typeof numberOfDraws === 'undefined') {
        this.#unbindDrawLayer(layer);
      }
      // reset active index
      if (this.#activeDrawLayerIndex === index) {
        if (index - 2 >= 0) {
          this.setActiveDrawLayer(index - 2);
        } else {
          this.#activeDrawLayerIndex = undefined;
        }
      }
    }
    // reset in storage
    this.#layers[index] = undefined;
    // update html
    layer.removeFromDOM();
  }

  /**
   * Show a crosshair at a given position.
   *
   * @param {Point} [position] The position where to show the crosshair,
   *   defaults to current position.
   */
  #showCrosshairDiv(position) {
    if (typeof position === 'undefined') {
      position = this.#currentPosition;
    }

    // remove previous
    this.#removeCrosshairDiv();

    // use first layer as base for calculating position and
    // line sizes
    let baseLayer;
    for (const layer of this.#layers) {
      if (layer instanceof ViewLayer) {
        baseLayer = layer;
        break;
      }
    }
    if (typeof baseLayer === 'undefined') {
      logger.warn('No layer to show crosshair');
      return;
    }

    const vc = baseLayer.getViewController();
    const planePos = vc.getPlanePositionFromPosition(position);
    const displayPos = baseLayer.planePosToDisplay(planePos);

    // horizontal line
    if (typeof displayPos.getY() !== 'undefined') {
      const lineH = document.createElement('hr');
      lineH.id = this.getDivId() + '-scroll-crosshair-horizontal';
      lineH.className = 'horizontal';
      lineH.style.width = this.#containerDiv.offsetWidth + 'px';
      lineH.style.left = '0px';
      lineH.style.top = displayPos.getY() + 'px';
      // add to local array
      this.#crosshairHtmlElements.push(lineH);
      // add to html
      this.#containerDiv.appendChild(lineH);
    }

    // vertical line
    if (typeof displayPos.getX() !== 'undefined') {
      const lineV = document.createElement('hr');
      lineV.id = this.getDivId() + '-scroll-crosshair-vertical';
      lineV.className = 'vertical';
      lineV.style.width = this.#containerDiv.offsetHeight + 'px';
      lineV.style.left = (displayPos.getX()) + 'px';
      lineV.style.top = '0px';
      // add to local array
      this.#crosshairHtmlElements.push(lineV);
      // add to html
      this.#containerDiv.appendChild(lineV);
    }
  }

  /**
   * Remove crosshair divs.
   */
  #removeCrosshairDiv() {
    for (const element of this.#crosshairHtmlElements) {
      element.remove();
    }
    this.#crosshairHtmlElements = [];
  }

  /**
   * Displays a tooltip in a temporary `span`.
   * Works with css to hide/show the span only on mouse hover.
   *
   * @param {Point2D} point The update point.
   */
  showTooltip(point) {
    // remove previous div
    this.removeTooltipDiv();

    const viewLayer = this.getActiveViewLayer();
    const viewController = viewLayer.getViewController();
    const planePos = viewLayer.displayToPlanePos(point);
    const position = viewController.getPositionFromPlanePoint(planePos);
    const value = viewController.getRescaledImageValue(position);

    // create
    if (typeof value !== 'undefined') {
      const span = document.createElement('span');
      span.id = 'scroll-tooltip';
      // tooltip position
      span.style.left = (point.getX() + 10) + 'px';
      span.style.top = (point.getY() + 10) + 'px';
      let text = precisionRound(value, 3).toString();
      if (typeof viewController.getPixelUnit() !== 'undefined') {
        text += ' ' + viewController.getPixelUnit();
      }
      span.appendChild(document.createTextNode(text));
      // add to local var
      this.#tooltipHtmlElement = span;
      // add to html
      this.#containerDiv.appendChild(span);
    }
  }

  /**
   * Remove the tooltip html div.
   */
  removeTooltipDiv() {
    if (typeof this.#tooltipHtmlElement !== 'undefined') {
      this.#tooltipHtmlElement.remove();
      this.#tooltipHtmlElement = undefined;
    }
  }


  /**
   * Test if one of the view layers satisfies an input callbackFn.
   *
   * @param {Function} callbackFn A function that takes a ViewLayer as input
   *   and returns a boolean.
   * @returns {boolean} True if one of the ViewLayers satisfies the callbackFn.
   */
  someViewLayer(callbackFn) {
    let hasOne = false;
    for (const layer of this.#layers) {
      if (layer instanceof ViewLayer &&
        callbackFn(layer)) {
        hasOne = true;
        break;
      }
    }
    return hasOne;
  }

  /**
   * Can the input position be set on one of the view layers.
   *
   * @param {Point} position The input position.
   * @returns {boolean} True if one view layer accepts the input position.
   */
  isPositionInBounds(position) {
    return this.someViewLayer(function (layer) {
      return layer.getViewController().isPositionInBounds(position);
    });
  }

  /**
   * Can one of the view layers be scrolled.
   *
   * @returns {boolean} True if one view layer can be scrolled.
   */
  canScroll() {
    return this.someViewLayer(function (layer) {
      return layer.getViewController().canScroll();
    });
  }

  /**
   * Does one of the view layer have more than one slice in the
   *   given dimension.
   *
   * @param {number} dim The input dimension.
   * @returns {boolean} True if one view layer has more than one slice.
   */
  moreThanOne(dim) {
    return this.someViewLayer(function (layer) {
      return layer.getViewController().moreThanOne(dim);
    });
  }

  /**
   * Update layers (but not the active view layer) to a position change.
   *
   * @param {object} event The position change event.
   * @function
   */
  updateLayersToPositionChange = (event) => {
    // pause positionchange listeners
    for (const layer of this.#layers) {
      if (layer instanceof ViewLayer) {
        layer.removeEventListener(
          'positionchange', this.updateLayersToPositionChange);
        layer.removeEventListener('positionchange', this.#fireEvent);
      }
    }

    const index = new Index(event.value[0]);
    const position = new Point(event.value[1]);

    // store current position
    this.#currentPosition = position;

    if (this.#showCrosshair) {
      this.#showCrosshairDiv(position);
    }

    // origin of the first view layer
    let baseViewLayerOrigin0;
    let baseViewLayerOrigin;
    let scrollOffset;
    let planeOffset;
    // update position for all layers except the source one
    for (const layer of this.#layers) {
      if (typeof layer === 'undefined') {
        continue;
      }

      // update base offset (does not trigger redraw)
      let hasSetOffset = false;
      if (layer instanceof ViewLayer) {
        const vc = layer.getViewController();
        // origin0 should always be there
        const origin0 = vc.getOrigin();
        // depending on position, origin could be undefined
        const origin = vc.getOrigin(position);

        if (typeof baseViewLayerOrigin === 'undefined') {
          // first view layer, store origins
          baseViewLayerOrigin0 = origin0;
          baseViewLayerOrigin = origin;
          // no offset
          scrollOffset = new Vector3D(0, 0, 0);
          planeOffset = new Vector3D(0, 0, 0);
        } else {
          if (vc.isPositionInBounds(position) &&
            typeof origin !== 'undefined') {
            // TODO: compensate for possible different orientation between views
            const scrollDiff = baseViewLayerOrigin0.minus(origin0);
            scrollOffset = new Vector3D(
              scrollDiff.getX(), scrollDiff.getY(), scrollDiff.getZ());
            const planeDiff = baseViewLayerOrigin.minus(origin);
            planeOffset = new Vector3D(
              planeDiff.getX(), planeDiff.getY(), planeDiff.getZ());
          }
        }
      }

      // also set for draw layers
      // (should be next after a view layer)
      if (typeof scrollOffset !== 'undefined' &&
        typeof planeOffset !== 'undefined') {
        hasSetOffset =
          layer.setBaseOffset(
            scrollOffset, planeOffset,
            baseViewLayerOrigin, baseViewLayerOrigin0
          );
      }

      // reset to not propagate after draw layer
      // TODO: revise, could be unstable...
      if (layer instanceof DrawLayer) {
        scrollOffset = undefined;
        planeOffset = undefined;
      }

      // update position (triggers redraw)
      let hasSetPos = false;
      if (layer.getId() !== event.srclayerid) {
        hasSetPos = layer.setCurrentPosition(position, index);
      }

      // force redraw if needed
      if (!hasSetPos && hasSetOffset) {
        layer.draw();
      }
    }

    // re-start positionchange listeners
    for (const layer of this.#layers) {
      if (layer instanceof ViewLayer) {
        layer.addEventListener(
          'positionchange', this.updateLayersToPositionChange);
        layer.addEventListener('positionchange', this.#fireEvent);
      }
    }
  };

  /**
   * Calculate the div to world size ratio needed to fit
   *   the largest data.
   *
   * @returns {number|undefined} The ratio.
   */
  getDivToWorldSizeRatio() {
    // check container
    if (this.#containerDiv.offsetWidth === 0 &&
      this.#containerDiv.offsetHeight === 0) {
      throw new Error('Cannot fit to zero sized container.');
    }
    // get max world size
    const maxWorldSize = this.getMaxWorldSize();
    if (typeof maxWorldSize === 'undefined') {
      return undefined;
    }
    // if the container has a width but no height,
    // resize it to follow the same ratio to completely
    // fill the div with the image
    if (this.#containerDiv.offsetHeight === 0) {
<<<<<<< HEAD
      const ratioX = this.#containerDiv.offsetWidth / maxSize.x;
      const height = maxSize.y * ratioX;
=======
      const ratioX = this.#containerDiv.offsetWidth / maxWorldSize.x;
      const height = maxWorldSize.y * ratioX;
>>>>>>> 41bc37a6
      this.#containerDiv.style.height = height + 'px';
    }
    // return best fit
    return Math.min(
      this.#containerDiv.offsetWidth / maxWorldSize.x,
      this.#containerDiv.offsetHeight / maxWorldSize.y
    );
  }

  /**
   * Fit to container: set the layers div to world size ratio.
   *
   * @param {number} divToWorldSizeRatio The ratio.
   */
  fitToContainer(divToWorldSizeRatio) {
    // get maximum world size
    const maxWorldSize = this.getMaxWorldSize();
    // exit if none
    if (typeof maxWorldSize === 'undefined') {
      return;
    }

    const containerSize = {
      x: this.#containerDiv.offsetWidth,
      y: this.#containerDiv.offsetHeight
    };
    // offset to keep data centered
    const fitOffset = {
      x: -0.5 *
        (containerSize.x - Math.floor(maxWorldSize.x * divToWorldSizeRatio)),
      y: -0.5 *
        (containerSize.y - Math.floor(maxWorldSize.y * divToWorldSizeRatio))
    };

    // apply to layers
    for (const layer of this.#layers) {
      if (typeof layer !== 'undefined') {
        layer.fitToContainer(containerSize, divToWorldSizeRatio, fitOffset);
      }
    }

    // update crosshair
    if (this.#showCrosshair) {
      this.#showCrosshairDiv();
    }
  }

  /**
   * Get the largest data world (mm) size.
   *
   * @returns {Scalar2D|undefined} The largest size as {x,y}.
   */
  getMaxWorldSize() {
    let maxSize = {x: 0, y: 0};
    for (const layer of this.#layers) {
      if (layer instanceof ViewLayer) {
        const size = layer.getImageWorldSize();
        if (size.x > maxSize.x) {
          maxSize.x = size.x;
        }
        if (size.y > maxSize.y) {
          maxSize.y = size.y;
        }
      }
    }
    if (maxSize.x === 0 && maxSize.y === 0) {
      maxSize = undefined;
    }
    return maxSize;
  }

  /**
   * Flip all layers along the Z axis without offset compensation.
   */
  flipScaleZ() {
    this.#baseScale.z *= -1;
    this.setScale(this.#baseScale);
  }

  /**
   * Add scale to the layers. Scale cannot go lower than 0.1.
   *
   * @param {number} scaleStep The scale to add.
   * @param {Point3D} center The scale center Point3D.
   */
  addScale(scaleStep, center) {
    const newScale = {
      x: this.#scale.x * (1 + scaleStep),
      y: this.#scale.y * (1 + scaleStep),
      z: this.#scale.z * (1 + scaleStep)
    };
    this.setScale(newScale, center);
  }

  /**
   * Set the layers' scale.
   *
   * @param {Scalar3D} newScale The scale to apply as {x,y,z}.
   * @param {Point3D} [center] The scale center Point3D.
   * @fires LayerGroup#zoomchange
   */
  setScale(newScale, center) {
    this.#scale = newScale;
    // apply to layers
    for (const layer of this.#layers) {
      if (typeof layer !== 'undefined') {
        layer.setScale(this.#scale, center);
      }
    }

    // event value
    const value = [
      newScale.x,
      newScale.y,
      newScale.z
    ];
    if (typeof center !== 'undefined') {
      value.push(center.getX());
      value.push(center.getY());
      value.push(center.getZ());
    }

    /**
     * Zoom change event.
     *
     * @event LayerGroup#zoomchange
     * @type {object}
     * @property {Array} value The changed value.
     */
    this.#fireEvent({
      type: 'zoomchange',
      value: value
    });
  }

  /**
   * Add translation to the layers.
   *
   * @param {Scalar3D} translation The translation as {x,y,z}.
   */
  addTranslation(translation) {
    this.setOffset({
      x: this.#offset.x - translation.x,
      y: this.#offset.y - translation.y,
      z: this.#offset.z - translation.z
    });
  }

  /**
   * Set the layers' offset.
   *
   * @param {Scalar3D} newOffset The offset as {x,y,z}.
   * @fires LayerGroup#offsetchange
   */
  setOffset(newOffset) {
    // store
    this.#offset = newOffset;
    // apply to layers
    for (const layer of this.#layers) {
      if (typeof layer !== 'undefined') {
        layer.setOffset(this.#offset);
      }
    }

    /**
     * Offset change event.
     *
     * @event LayerGroup#offsetchange
     * @type {object}
     * @property {Array} value The changed value.
     */
    this.#fireEvent({
      type: 'offsetchange',
      value: [
        this.#offset.x,
        this.#offset.y,
        this.#offset.z
      ]
    });
  }

  /**
   * Reset the stage to its initial scale and no offset.
   */
  reset() {
    this.setScale(this.#baseScale);
    this.setOffset({x: 0, y: 0, z: 0});
  }

  /**
   * Draw the layer.
   */
  draw() {
    for (const layer of this.#layers) {
      if (typeof layer !== 'undefined') {
        layer.draw();
      }
    }
  }

  /**
   * Display the layer.
   *
   * @param {boolean} flag Whether to display the layer or not.
   */
  display(flag) {
    for (const layer of this.#layers) {
      if (typeof layer !== 'undefined') {
        layer.display(flag);
      }
    }
  }

  /**
   * Add an event listener to this class.
   *
   * @param {string} type The event type.
   * @param {Function} callback The function associated with the provided
   *   event type, will be called with the fired event.
   */
  addEventListener(type, callback) {
    this.#listenerHandler.add(type, callback);
  }

  /**
   * Remove an event listener from this class.
   *
   * @param {string} type The event type.
   * @param {Function} callback The function associated with the provided
   *   event type.
   */
  removeEventListener(type, callback) {
    this.#listenerHandler.remove(type, callback);
  }

  /**
   * Fire an event: call all associated listeners with the input event object.
   *
   * @param {object} event The event to fire.
   */
  #fireEvent = (event) => {
    this.#listenerHandler.fireEvent(event);
  };

} // LayerGroup class<|MERGE_RESOLUTION|>--- conflicted
+++ resolved
@@ -1136,13 +1136,8 @@
     // resize it to follow the same ratio to completely
     // fill the div with the image
     if (this.#containerDiv.offsetHeight === 0) {
-<<<<<<< HEAD
-      const ratioX = this.#containerDiv.offsetWidth / maxSize.x;
-      const height = maxSize.y * ratioX;
-=======
       const ratioX = this.#containerDiv.offsetWidth / maxWorldSize.x;
       const height = maxWorldSize.y * ratioX;
->>>>>>> 41bc37a6
       this.#containerDiv.style.height = height + 'px';
     }
     // return best fit
