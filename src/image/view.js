--- conflicted
+++ resolved
@@ -646,21 +646,12 @@
         arrayBuffer = new Uint32Array(array.data.buffer);
         for(var i=0; i < sliceSize; ++i)
         {
-<<<<<<< HEAD
             pxValue = windowLut.getValue(frameBuffer[i]);
             arrayBuffer[index] = 0xff000000 |
                 (colourMap.blue[pxValue] << 16) |
                 (colourMap.green[pxValue] << 8) |
                 colourMap.red[pxValue];
             index += 1;
-=======
-            pxValue = windowLut.getValue(image.getValueAtOffset(i, frame) );
-            array.data[index] = colourMap.red[pxValue];
-            array.data[index+1] = colourMap.green[pxValue];
-            array.data[index+2] = colourMap.blue[pxValue];
-            array.data[index+3] = 0xff;
-            index += 4;
->>>>>>> c0f2f056
         }
         break;
 
@@ -688,19 +679,11 @@
 
         for(var j=0; j < sliceSize; ++j)
         {
-<<<<<<< HEAD
             arrayBuffer[index] = 0xff000000 |
                 (windowLut.getValue(frameBuffer[posB]) << 16) |
                 (windowLut.getValue(frameBuffer[posG]) << 8) |
                 windowLut.getValue(frameBuffer[posR])  ;
             index += 1;
-=======
-            array.data[index] = windowLut.getValue(image.getValueAtOffset(posR, frame) );
-            array.data[index+1] = windowLut.getValue(image.getValueAtOffset(posG, frame) );
-            array.data[index+2] = windowLut.getValue(image.getValueAtOffset(posB, frame) );
-            array.data[index+3] = 0xff;
-            index += 4;
->>>>>>> c0f2f056
 
             posR += stepPos;
             posG += stepPos;
@@ -746,19 +729,11 @@
             g = y - 0.34414 * (cb - 128) - 0.71414 * (cr - 128);
             b = y + 1.772 * (cb - 128);
 
-<<<<<<< HEAD
             arrayBuffer[index] = 0xff000000 |
                 (windowLut.getValue(b) << 16) |
                 (windowLut.getValue(g) << 8) |
                 windowLut.getValue(r)  ;
             index += 1;
-=======
-            array.data[index] = windowLut.getValue(r);
-            array.data[index+1] = windowLut.getValue(g);
-            array.data[index+2] = windowLut.getValue(b);
-            array.data[index+3] = 0xff;
-            index += 4;
->>>>>>> c0f2f056
 
             posY += stepPos;
             posCB += stepPos;
