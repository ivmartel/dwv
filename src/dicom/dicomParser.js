// namespaces
var dwv = dwv || {};
/** @namespace */
dwv.dicom = dwv.dicom || {};

/**
 * Get the version of the library.
 *
 * @returns {string} The version of the library.
 */
dwv.getVersion = function () {
  return '0.29.0-beta';
};

/**
 * Clean string: trim and remove ending.
 *
 * @param {string} inputStr The string to clean.
 * @returns {string} The cleaned string.
 */
dwv.dicom.cleanString = function (inputStr) {
  var res = inputStr;
  if (inputStr) {
    // trim spaces
    res = inputStr.trim();
    // get rid of ending zero-width space (u200B)
    if (res[res.length - 1] === String.fromCharCode('u200B')) {
      res = res.substring(0, res.length - 1);
    }
  }
  return res;
};

/**
 * Get the utfLabel (used by the TextDecoder) from a character set term
 * References:
 * - DICOM [Value Encoding]{@link http://dicom.nema.org/dicom/2013/output/chtml/part05/chapter_6.html}
 * - DICOM [Specific Character Set]{@link http://dicom.nema.org/dicom/2013/output/chtml/part03/sect_C.12.html#sect_C.12.1.1.2}
 * - [TextDecoder#Parameters]{@link https://developer.mozilla.org/en-US/docs/Web/API/TextDecoder/TextDecoder#Parameters}
 *
 * @param {string} charSetTerm The DICOM character set.
 * @returns {string} The corresponding UTF label.
 */
dwv.dicom.getUtfLabel = function (charSetTerm) {
  var label = 'utf-8';
  if (charSetTerm === 'ISO_IR 100') {
    label = 'iso-8859-1';
  } else if (charSetTerm === 'ISO_IR 101') {
    label = 'iso-8859-2';
  } else if (charSetTerm === 'ISO_IR 109') {
    label = 'iso-8859-3';
  } else if (charSetTerm === 'ISO_IR 110') {
    label = 'iso-8859-4';
  } else if (charSetTerm === 'ISO_IR 144') {
    label = 'iso-8859-5';
  } else if (charSetTerm === 'ISO_IR 127') {
    label = 'iso-8859-6';
  } else if (charSetTerm === 'ISO_IR 126') {
    label = 'iso-8859-7';
  } else if (charSetTerm === 'ISO_IR 138') {
    label = 'iso-8859-8';
  } else if (charSetTerm === 'ISO_IR 148') {
    label = 'iso-8859-9';
  } else if (charSetTerm === 'ISO_IR 13') {
    label = 'shift-jis';
  } else if (charSetTerm === 'ISO_IR 166') {
    label = 'iso-8859-11';
  } else if (charSetTerm === 'ISO 2022 IR 87') {
    label = 'iso-2022-jp';
  } else if (charSetTerm === 'ISO 2022 IR 149') {
    // not supported by TextDecoder when it says it should...
    //label = "iso-2022-kr";
  } else if (charSetTerm === 'ISO 2022 IR 58') {
    // not supported by TextDecoder...
    //label = "iso-2022-cn";
  } else if (charSetTerm === 'ISO_IR 192') {
    label = 'utf-8';
  } else if (charSetTerm === 'GB18030') {
    label = 'gb18030';
  } else if (charSetTerm === 'GB2312') {
    label = 'gb2312';
  } else if (charSetTerm === 'GBK') {
    label = 'chinese';
  }
  return label;
};

/**
<<<<<<< HEAD
=======
 * Data reader.
 *
 * @class
 * @param {Array} buffer The input array buffer.
 * @param {boolean} isLittleEndian Flag to tell if the data is little
 *   or big endian.
 */
dwv.dicom.DataReader = function (buffer, isLittleEndian) {
  // Set endian flag if not defined.
  if (typeof isLittleEndian === 'undefined') {
    isLittleEndian = true;
  }

  // Default text decoder
  var defaultTextDecoder = {};
  defaultTextDecoder.decode = function (buffer) {
    var result = '';
    for (var i = 0, leni = buffer.length; i < leni; ++i) {
      result += String.fromCharCode(buffer[i]);
    }
    return result;
  };
  // Text decoder
  var textDecoder = defaultTextDecoder;
  if (typeof window.TextDecoder !== 'undefined') {
    textDecoder = new TextDecoder('iso-8859-1');
  }

  /**
   * Set the utfLabel used to construct the TextDecoder.
   *
   * @param {string} label The encoding label.
   */
  this.setUtfLabel = function (label) {
    if (typeof window.TextDecoder !== 'undefined') {
      textDecoder = new TextDecoder(label);
    }
  };

  /**
   * Is the Native endianness Little Endian.
   *
   * @private
   * @type {boolean}
   */
  var isNativeLittleEndian = dwv.dicom.isNativeLittleEndian();

  /**
   * Flag to know if the TypedArray data needs flipping.
   *
   * @private
   * @type {boolean}
   */
  var needFlip = (isLittleEndian !== isNativeLittleEndian);

  /**
   * The main data view.
   *
   * @private
   * @type {DataView}
   */
  var view = new DataView(buffer);

  /**
   * Flip an array's endianness.
   * Inspired from [DataStream.js]{@link https://github.com/kig/DataStream.js}.
   *
   * @param {object} array The array to flip (modified).
   */
  this.flipArrayEndianness = function (array) {
    var blen = array.byteLength;
    var u8 = new Uint8Array(array.buffer, array.byteOffset, blen);
    var bpel = array.BYTES_PER_ELEMENT;
    var tmp;
    for (var i = 0; i < blen; i += bpel) {
      for (var j = i + bpel - 1, k = i; j > k; j--, k++) {
        tmp = u8[k];
        u8[k] = u8[j];
        u8[j] = tmp;
      }
    }
  };

  /**
   * Read Uint16 (2 bytes) data.
   *
   * @param {number} byteOffset The offset to start reading from.
   * @returns {number} The read data.
   */
  this.readUint16 = function (byteOffset) {
    return view.getUint16(byteOffset, isLittleEndian);
  };
  /**
   * Read Uint32 (4 bytes) data.
   *
   * @param {number} byteOffset The offset to start reading from.
   * @returns {number} The read data.
   */
  this.readUint32 = function (byteOffset) {
    return view.getUint32(byteOffset, isLittleEndian);
  };
  /**
   * Read Int32 (4 bytes) data.
   *
   * @param {number} byteOffset The offset to start reading from.
   * @returns {number} The read data.
   */
  this.readInt32 = function (byteOffset) {
    return view.getInt32(byteOffset, isLittleEndian);
  };
  /**
   * Read binary (0/1) array.
   *
   * @param {number} byteOffset The offset to start reading from.
   * @param {number} size The size of the array.
   * @returns {Array} The read data.
   */
  this.readBinaryArray = function (byteOffset, size) {
    // input
    var bitArray = new Uint8Array(buffer, byteOffset, size);
    // result
    var byteArrayLength = 8 * bitArray.length;
    var data = new Uint8Array(byteArrayLength);
    var bitNumber = 0;
    var bitIndex = 0;
    for (var i = 0; i < byteArrayLength; ++i) {
      bitNumber = i % 8;
      bitIndex = Math.floor(i / 8);
      // see https://stackoverflow.com/questions/4854207/get-a-specific-bit-from-byte/4854257
      data[i] = 255 * ((bitArray[bitIndex] & (1 << bitNumber)) !== 0);
    }
    return data;
  };
  /**
   * Read Uint8 array.
   *
   * @param {number} byteOffset The offset to start reading from.
   * @param {number} size The size of the array.
   * @returns {Array} The read data.
   */
  this.readUint8Array = function (byteOffset, size) {
    return new Uint8Array(buffer, byteOffset, size);
  };
  /**
   * Read Int8 array.
   *
   * @param {number} byteOffset The offset to start reading from.
   * @param {number} size The size of the array.
   * @returns {Array} The read data.
   */
  this.readInt8Array = function (byteOffset, size) {
    return new Int8Array(buffer, byteOffset, size);
  };
  /**
   * Read Uint16 array.
   *
   * @param {number} byteOffset The offset to start reading from.
   * @param {number} size The size of the array.
   * @returns {Array} The read data.
   */
  this.readUint16Array = function (byteOffset, size) {
    var arraySize = size / Uint16Array.BYTES_PER_ELEMENT;
    var data = null;
    // byteOffset should be a multiple of Uint16Array.BYTES_PER_ELEMENT (=2)
    if ((byteOffset % Uint16Array.BYTES_PER_ELEMENT) === 0) {
      data = new Uint16Array(buffer, byteOffset, arraySize);
      if (needFlip) {
        this.flipArrayEndianness(data);
      }
    } else {
      data = new Uint16Array(arraySize);
      for (var i = 0; i < arraySize; ++i) {
        data[i] = view.getUint16((byteOffset +
                    Uint16Array.BYTES_PER_ELEMENT * i),
        isLittleEndian);
      }
    }
    return data;
  };
  /**
   * Read Int16 array.
   *
   * @param {number} byteOffset The offset to start reading from.
   * @param {number} size The size of the array.
   * @returns {Array} The read data.
   */
  this.readInt16Array = function (byteOffset, size) {
    var arraySize = size / Int16Array.BYTES_PER_ELEMENT;
    var data = null;
    // byteOffset should be a multiple of Int16Array.BYTES_PER_ELEMENT (=2)
    if ((byteOffset % Int16Array.BYTES_PER_ELEMENT) === 0) {
      data = new Int16Array(buffer, byteOffset, arraySize);
      if (needFlip) {
        this.flipArrayEndianness(data);
      }
    } else {
      data = new Int16Array(arraySize);
      for (var i = 0; i < arraySize; ++i) {
        data[i] = view.getInt16((byteOffset +
                    Int16Array.BYTES_PER_ELEMENT * i),
        isLittleEndian);
      }
    }
    return data;
  };
  /**
   * Read Uint32 array.
   *
   * @param {number} byteOffset The offset to start reading from.
   * @param {number} size The size of the array.
   * @returns {Array} The read data.
   */
  this.readUint32Array = function (byteOffset, size) {
    var arraySize = size / Uint32Array.BYTES_PER_ELEMENT;
    var data = null;
    // byteOffset should be a multiple of Uint32Array.BYTES_PER_ELEMENT (=4)
    if ((byteOffset % Uint32Array.BYTES_PER_ELEMENT) === 0) {
      data = new Uint32Array(buffer, byteOffset, arraySize);
      if (needFlip) {
        this.flipArrayEndianness(data);
      }
    } else {
      data = new Uint32Array(arraySize);
      for (var i = 0; i < arraySize; ++i) {
        data[i] = view.getUint32((byteOffset +
                    Uint32Array.BYTES_PER_ELEMENT * i),
        isLittleEndian);
      }
    }
    return data;
  };
  /**
   * Read Int32 array.
   *
   * @param {number} byteOffset The offset to start reading from.
   * @param {number} size The size of the array.
   * @returns {Array} The read data.
   */
  this.readInt32Array = function (byteOffset, size) {
    var arraySize = size / Int32Array.BYTES_PER_ELEMENT;
    var data = null;
    // byteOffset should be a multiple of Int32Array.BYTES_PER_ELEMENT (=4)
    if ((byteOffset % Int32Array.BYTES_PER_ELEMENT) === 0) {
      data = new Int32Array(buffer, byteOffset, arraySize);
      if (needFlip) {
        this.flipArrayEndianness(data);
      }
    } else {
      data = new Int32Array(arraySize);
      for (var i = 0; i < arraySize; ++i) {
        data[i] = view.getInt32((byteOffset +
                    Int32Array.BYTES_PER_ELEMENT * i),
        isLittleEndian);
      }
    }
    return data;
  };
  /**
   * Read Float32 array.
   *
   * @param {number} byteOffset The offset to start reading from.
   * @param {number} size The size of the array.
   * @returns {Array} The read data.
   */
  this.readFloat32Array = function (byteOffset, size) {
    var arraySize = size / Float32Array.BYTES_PER_ELEMENT;
    var data = null;
    // byteOffset should be a multiple of Float32Array.BYTES_PER_ELEMENT (=4)
    if ((byteOffset % Float32Array.BYTES_PER_ELEMENT) === 0) {
      data = new Float32Array(buffer, byteOffset, arraySize);
      if (needFlip) {
        this.flipArrayEndianness(data);
      }
    } else {
      data = new Float32Array(arraySize);
      for (var i = 0; i < arraySize; ++i) {
        data[i] = view.getFloat32((byteOffset +
                    Float32Array.BYTES_PER_ELEMENT * i),
        isLittleEndian);
      }
    }
    return data;
  };
  /**
   * Read Float64 array.
   *
   * @param {number} byteOffset The offset to start reading from.
   * @param {number} size The size of the array.
   * @returns {Array} The read data.
   */
  this.readFloat64Array = function (byteOffset, size) {
    var arraySize = size / Float64Array.BYTES_PER_ELEMENT;
    var data = null;
    // byteOffset should be a multiple of Float64Array.BYTES_PER_ELEMENT (=8)
    if ((byteOffset % Float64Array.BYTES_PER_ELEMENT) === 0) {
      data = new Float64Array(buffer, byteOffset, arraySize);
      if (needFlip) {
        this.flipArrayEndianness(data);
      }
    } else {
      data = new Float64Array(arraySize);
      for (var i = 0; i < arraySize; ++i) {
        data[i] = view.getFloat64((byteOffset +
                    Float64Array.BYTES_PER_ELEMENT * i),
        isLittleEndian);
      }
    }
    return data;
  };
  /**
   * Read data as an hexadecimal string.
   *
   * @param {number} byteOffset The offset to start reading from.
   * @returns {Array} The read data.
   */
  this.readHex = function (byteOffset) {
    // read and convert to hex string
    var str = this.readUint16(byteOffset).toString(16);
    // return padded
    return '0x0000'.substr(0, 6 - str.length) + str.toUpperCase();
  };

  /**
   * Read data as a string.
   *
   * @param {number} byteOffset The offset to start reading from.
   * @param {number} nChars The number of characters to read.
   * @returns {string} The read data.
   */
  this.readString = function (byteOffset, nChars) {
    var data = this.readUint8Array(byteOffset, nChars);
    return defaultTextDecoder.decode(data);
  };

  /**
   * Read data as a 'special' string, decoding it if the
   *   TextDecoder is available.
   *
   * @param {number} byteOffset The offset to start reading from.
   * @param {number} nChars The number of characters to read.
   * @returns {string} The read data.
   */
  this.readSpecialString = function (byteOffset, nChars) {
    var data = this.readUint8Array(byteOffset, nChars);
    return textDecoder.decode(data);
  };

};

/**
 * Get the group-element pair from a tag string name.
 *
 * @param {string} tagName The tag string name.
 * @returns {object} group-element pair.
 */
dwv.dicom.getGroupElementFromName = function (tagName) {
  var group = null;
  var element = null;
  var dict = dwv.dicom.dictionary;
  var keys0 = Object.keys(dict);
  var keys1 = null;
  // label for nested loop break
  outLabel:
  // search through dictionary
  for (var k0 = 0, lenK0 = keys0.length; k0 < lenK0; ++k0) {
    group = keys0[k0];
    keys1 = Object.keys(dict[group]);
    for (var k1 = 0, lenK1 = keys1.length; k1 < lenK1; ++k1) {
      element = keys1[k1];
      if (dict[group][element][2] === tagName) {
        break outLabel;
      }
    }
  }
  return {group: group, element: element};
};

/**
 * Immutable tag.
 *
 * @class
 * @param {string} group The tag group.
 * @param {string} element The tag element.
 */
dwv.dicom.Tag = function (group, element) {
  /**
   * Get the tag group.
   *
   * @returns {string} The tag group.
   */
  this.getGroup = function () {
    return group;
  };
  /**
   * Get the tag element.
   *
   * @returns {string} The tag element.
   */
  this.getElement = function () {
    return element;
  };
}; // Tag class

/**
 * Check for Tag equality.
 *
 * @param {object} rhs The other tag to compare to.
 * @returns {boolean} True if both tags are equal.
 */
dwv.dicom.Tag.prototype.equals = function (rhs) {
  return rhs !== null &&
        this.getGroup() === rhs.getGroup() &&
        this.getElement() === rhs.getElement();
};

/**
 * Check for Tag equality.
 *
 * @param {object} rhs The other tag to compare to provided as a simple object.
 * @returns {boolean} True if both tags are equal.
 */
dwv.dicom.Tag.prototype.equals2 = function (rhs) {
  if (rhs === null ||
        typeof rhs.group === 'undefined' ||
        typeof rhs.element === 'undefined') {
    return false;
  }
  return this.equals(new dwv.dicom.Tag(rhs.group, rhs.element));
};

// Get the FileMetaInformationGroupLength Tag.
dwv.dicom.getFileMetaInformationGroupLengthTag = function () {
  return new dwv.dicom.Tag('0x0002', '0x0000');
};
// Get the Item Tag.
dwv.dicom.getItemTag = function () {
  return new dwv.dicom.Tag('0xFFFE', '0xE000');
};
// Get the ItemDelimitationItem Tag.
dwv.dicom.getItemDelimitationItemTag = function () {
  return new dwv.dicom.Tag('0xFFFE', '0xE00D');
};
// Get the SequenceDelimitationItem Tag.
dwv.dicom.getSequenceDelimitationItemTag = function () {
  return new dwv.dicom.Tag('0xFFFE', '0xE0DD');
};
// Get the PixelData Tag.
dwv.dicom.getPixelDataTag = function () {
  return new dwv.dicom.Tag('0x7FE0', '0x0010');
};

/**
 * Get the group-element key used to store DICOM elements.
 *
 * @param {number} group The DICOM group.
 * @param {number} element The DICOM element.
 * @returns {string} The key.
 */
dwv.dicom.getGroupElementKey = function (group, element) {
  return 'x' + group.substr(2, 6) + element.substr(2, 6);
};

/**
 * Split a group-element key used to store DICOM elements.
 *
 * @param {string} key The key in form "x00280102.
 * @returns {object} The DICOM group and element.
 */
dwv.dicom.splitGroupElementKey = function (key) {
  return {group: key.substr(1, 4), element: key.substr(5, 8)};
};

/**
>>>>>>> 619f9ecc
 * Get patient orientation label in the reverse direction.
 *
 * @param {string} ori Patient Orientation value.
 * @returns {string} Reverse Orientation Label.
 */
dwv.dicom.getReverseOrientation = function (ori) {
  if (!ori) {
    return null;
  }
  // reverse labels
  var rlabels = {
    L: 'R',
    R: 'L',
    A: 'P',
    P: 'A',
    H: 'F',
    F: 'H'
  };

  var rori = '';
  for (var n = 0; n < ori.length; n++) {
    var o = ori.substr(n, 1);
    var r = rlabels[o];
    if (r) {
      rori += r;
    }
  }
  // return
  return rori;
};

/**
 * Tell if a given syntax is an implicit one (element with no VR).
 *
 * @param {string} syntax The transfer syntax to test.
 * @returns {boolean} True if an implicit syntax.
 */
dwv.dicom.isImplicitTransferSyntax = function (syntax) {
  return syntax === '1.2.840.10008.1.2';
};

/**
 * Tell if a given syntax is a big endian syntax.
 *
 * @param {string} syntax The transfer syntax to test.
 * @returns {boolean} True if a big endian syntax.
 */
dwv.dicom.isBigEndianTransferSyntax = function (syntax) {
  return syntax === '1.2.840.10008.1.2.2';
};

/**
 * Tell if a given syntax is a JPEG baseline one.
 *
 * @param {string} syntax The transfer syntax to test.
 * @returns {boolean} True if a jpeg baseline syntax.
 */
dwv.dicom.isJpegBaselineTransferSyntax = function (syntax) {
  return syntax === '1.2.840.10008.1.2.4.50' ||
    syntax === '1.2.840.10008.1.2.4.51';
};

/**
 * Tell if a given syntax is a retired JPEG one.
 *
 * @param {string} syntax The transfer syntax to test.
 * @returns {boolean} True if a retired jpeg syntax.
 */
dwv.dicom.isJpegRetiredTransferSyntax = function (syntax) {
  return (syntax.match(/1.2.840.10008.1.2.4.5/) !== null &&
    !dwv.dicom.isJpegBaselineTransferSyntax() &&
    !dwv.dicom.isJpegLosslessTransferSyntax()) ||
    syntax.match(/1.2.840.10008.1.2.4.6/) !== null;
};

/**
 * Tell if a given syntax is a JPEG Lossless one.
 *
 * @param {string} syntax The transfer syntax to test.
 * @returns {boolean} True if a jpeg lossless syntax.
 */
dwv.dicom.isJpegLosslessTransferSyntax = function (syntax) {
  return syntax === '1.2.840.10008.1.2.4.57' ||
    syntax === '1.2.840.10008.1.2.4.70';
};

/**
 * Tell if a given syntax is a JPEG-LS one.
 *
 * @param {string} syntax The transfer syntax to test.
 * @returns {boolean} True if a jpeg-ls syntax.
 */
dwv.dicom.isJpeglsTransferSyntax = function (syntax) {
  return syntax.match(/1.2.840.10008.1.2.4.8/) !== null;
};

/**
 * Tell if a given syntax is a JPEG 2000 one.
 *
 * @param {string} syntax The transfer syntax to test.
 * @returns {boolean} True if a jpeg 2000 syntax.
 */
dwv.dicom.isJpeg2000TransferSyntax = function (syntax) {
  return syntax.match(/1.2.840.10008.1.2.4.9/) !== null;
};

/**
 * Tell if a given syntax is a RLE (Run-length encoding) one.
 *
 * @param {string} syntax The transfer syntax to test.
 * @returns {boolean} True if a RLE syntax.
 */
dwv.dicom.isRleTransferSyntax = function (syntax) {
  return syntax.match(/1.2.840.10008.1.2.5/) !== null;
};

/**
 * Tell if a given syntax needs decompression.
 *
 * @param {string} syntax The transfer syntax to test.
 * @returns {string} The name of the decompression algorithm.
 */
dwv.dicom.getSyntaxDecompressionName = function (syntax) {
  var algo = null;
  if (dwv.dicom.isJpeg2000TransferSyntax(syntax)) {
    algo = 'jpeg2000';
  } else if (dwv.dicom.isJpegBaselineTransferSyntax(syntax)) {
    algo = 'jpeg-baseline';
  } else if (dwv.dicom.isJpegLosslessTransferSyntax(syntax)) {
    algo = 'jpeg-lossless';
  } else if (dwv.dicom.isRleTransferSyntax(syntax)) {
    algo = 'rle';
  }
  return algo;
};

/**
 * Tell if a given syntax is supported for reading.
 *
 * @param {string} syntax The transfer syntax to test.
 * @returns {boolean} True if a supported syntax.
 */
dwv.dicom.isReadSupportedTransferSyntax = function (syntax) {

  // Unsupported:
  // "1.2.840.10008.1.2.1.99": Deflated Explicit VR - Little Endian
  // "1.2.840.10008.1.2.4.100": MPEG2 Image Compression
  // dwv.dicom.isJpegRetiredTransferSyntax(syntax): non supported JPEG
  // dwv.dicom.isJpeglsTransferSyntax(syntax): JPEG-LS

  return (syntax === '1.2.840.10008.1.2' || // Implicit VR - Little Endian
    syntax === '1.2.840.10008.1.2.1' || // Explicit VR - Little Endian
    syntax === '1.2.840.10008.1.2.2' || // Explicit VR - Big Endian
    dwv.dicom.isJpegBaselineTransferSyntax(syntax) || // JPEG baseline
    dwv.dicom.isJpegLosslessTransferSyntax(syntax) || // JPEG Lossless
    dwv.dicom.isJpeg2000TransferSyntax(syntax) || // JPEG 2000
    dwv.dicom.isRleTransferSyntax(syntax)); // RLE
};

/**
 * Get the transfer syntax name.
 * Reference: [UID Values]{@link http://dicom.nema.org/dicom/2013/output/chtml/part06/chapter_A.html}.
 *
 * @param {string} syntax The transfer syntax.
 * @returns {string} The name of the transfer syntax.
 */
dwv.dicom.getTransferSyntaxName = function (syntax) {
  var name = 'Unknown';
  if (syntax === '1.2.840.10008.1.2') {
    // Implicit VR - Little Endian
    name = 'Little Endian Implicit';
  } else if (syntax === '1.2.840.10008.1.2.1') {
    // Explicit VR - Little Endian
    name = 'Little Endian Explicit';
  } else if (syntax === '1.2.840.10008.1.2.1.99') {
    // Deflated Explicit VR - Little Endian
    name = 'Little Endian Deflated Explicit';
  } else if (syntax === '1.2.840.10008.1.2.2') {
    // Explicit VR - Big Endian
    name = 'Big Endian Explicit';
  } else if (dwv.dicom.isJpegBaselineTransferSyntax(syntax)) {
    // JPEG baseline
    if (syntax === '1.2.840.10008.1.2.4.50') {
      name = 'JPEG Baseline';
    } else { // *.51
      name = 'JPEG Extended, Process 2+4';
    }
  } else if (dwv.dicom.isJpegLosslessTransferSyntax(syntax)) {
    // JPEG Lossless
    if (syntax === '1.2.840.10008.1.2.4.57') {
      name = 'JPEG Lossless, Nonhierarchical (Processes 14)';
    } else { // *.70
      name = 'JPEG Lossless, Non-hierarchical, 1st Order Prediction';
    }
  } else if (dwv.dicom.isJpegRetiredTransferSyntax(syntax)) {
    // Retired JPEG
    name = 'Retired JPEG';
  } else if (dwv.dicom.isJpeglsTransferSyntax(syntax)) {
    // JPEG-LS
    name = 'JPEG-LS';
  } else if (dwv.dicom.isJpeg2000TransferSyntax(syntax)) {
    // JPEG 2000
    if (syntax === '1.2.840.10008.1.2.4.91') {
      name = 'JPEG 2000 (Lossless or Lossy)';
    } else { // *.90
      name = 'JPEG 2000 (Lossless only)';
    }
  } else if (syntax === '1.2.840.10008.1.2.4.100') {
    // MPEG2 Image Compression
    name = 'MPEG2';
  } else if (dwv.dicom.isRleTransferSyntax(syntax)) {
    // RLE (lossless)
    name = 'RLE';
  }
  // return
  return name;
};

/**
 * Guess the transfer syntax from the first data element.
 * See https://github.com/ivmartel/dwv/issues/188
 *   (Allow to load DICOM with no DICM preamble) for more details.
 *
 * @param {object} firstDataElement The first data element of the DICOM header.
 * @returns {object} The transfer syntax data element.
 */
dwv.dicom.guessTransferSyntax = function (firstDataElement) {
  var oEightGroupBigEndian = '0x0800';
  var oEightGroupLittleEndian = '0x0008';
  // check that group is 0x0008
  var group = firstDataElement.tag.group;
  if (group !== oEightGroupBigEndian &&
    group !== oEightGroupLittleEndian) {
    throw new Error(
      'Not a valid DICOM file (no magic DICM word found' +
        'and first element not in 0x0008 group)'
    );
  }
  // reasonable assumption: 2 uppercase characters => explicit vr
  var vr = firstDataElement.vr;
  var vr0 = vr.charCodeAt(0);
  var vr1 = vr.charCodeAt(1);
  var implicit = (vr0 >= 65 && vr0 <= 90 && vr1 >= 65 && vr1 <= 90)
    ? false : true;
  // guess transfer syntax
  var syntax = null;
  if (group === oEightGroupLittleEndian) {
    if (implicit) {
      // ImplicitVRLittleEndian
      syntax = '1.2.840.10008.1.2';
    } else {
      // ExplicitVRLittleEndian
      syntax = '1.2.840.10008.1.2.1';
    }
  } else {
    if (implicit) {
      // ImplicitVRBigEndian: impossible
      throw new Error(
        'Not a valid DICOM file (no magic DICM word found' +
        'and implicit VR big endian detected)'
      );
    } else {
      // ExplicitVRBigEndian
      syntax = '1.2.840.10008.1.2.2';
    }
  }
  // set transfer syntax data element
  var dataElement = {
    tag: {
      group: '0x0002',
      element: '0x0010',
      name: 'x00020010',
      endOffset: 4
    },
    vr: 'UI'
  };
  dataElement.value = [syntax + ' ']; // even length
  dataElement.vl = dataElement.value[0].length;
  dataElement.startOffset = firstDataElement.startOffset;
  dataElement.endOffset = dataElement.startOffset + dataElement.vl;

  return dataElement;
};

/**
 * Get the appropriate TypedArray in function of arguments.
 *
 * @param {number} bitsAllocated The number of bites used to store
 *   the data: [8, 16, 32].
 * @param {number} pixelRepresentation The pixel representation,
 *   0:unsigned;1:signed.
 * @param {dwv.image.Size} size The size of the new array.
 * @returns {Array} The good typed array.
 */
dwv.dicom.getTypedArray = function (bitsAllocated, pixelRepresentation, size) {
  var res = null;
  if (bitsAllocated === 8) {
    if (pixelRepresentation === 0) {
      res = new Uint8Array(size);
    } else {
      res = new Int8Array(size);
    }
  } else if (bitsAllocated === 16) {
    if (pixelRepresentation === 0) {
      res = new Uint16Array(size);
    } else {
      res = new Int16Array(size);
    }
  } else if (bitsAllocated === 32) {
    if (pixelRepresentation === 0) {
      res = new Uint32Array(size);
    } else {
      res = new Int32Array(size);
    }
  }
  return res;
};

/**
 * Does this Value Representation (VR) have a 32bit Value Length (VL).
 * Ref: [Data Element explicit]{@link http://dicom.nema.org/dicom/2013/output/chtml/part05/chapter_7.html#table_7.1-1}.
 *
 * @param {string} vr The data Value Representation (VR).
 * @returns {boolean} True if this VR has a 32-bit VL.
 */
dwv.dicom.is32bitVLVR = function (vr) {
  // added locally used 'ox'
  return (vr === 'OB' ||
    vr === 'OW' ||
    vr === 'OF' ||
    vr === 'ox' ||
    vr === 'UT' ||
    vr === 'SQ' ||
    vr === 'UN');
};

/**
 * Get the number of bytes occupied by a data element prefix,
 *   i.e. without its value.
 *
 * @param {string} vr The Value Representation of the element.
 * @param {boolean} isImplicit Does the data use implicit VR?
 * @returns {number} The size of the element prefix.
 * WARNING: this is valid for tags with a VR, if not sure use
 *   the 'isTagWithVR' function first.
 * Reference:
 * - [Data Element explicit]{@link http://dicom.nema.org/dicom/2013/output/chtml/part05/chapter_7.html#table_7.1-1},
 * - [Data Element implicit]{@link http://dicom.nema.org/dicom/2013/output/chtml/part05/sect_7.5.html#table_7.5-1}.
 *
 * | Tag | VR  | VL | Value |
 * | 4   | 2   | 2  | X     | -> regular explicit: 8 + X
 * | 4   | 2+2 | 4  | X     | -> 32bit VL: 12 + X
 *
 * | Tag | VL | Value |
 * | 4   | 4  | X     | -> implicit (32bit VL): 8 + X
 *
 * | Tag | Len | Value |
 * | 4   | 4   | X     | -> item: 8 + X
 */
dwv.dicom.getDataElementPrefixByteSize = function (vr, isImplicit) {
  return isImplicit ? 8 : dwv.dicom.is32bitVLVR(vr) ? 12 : 8;
};

/**
 * DicomParser class.
 *
 * @class
 */
dwv.dicom.DicomParser = function () {
  // check logger
  if (typeof dwv.logger === 'undefined') {
    dwv.logger = dwv.utils.logger.console;
  }

  /**
   * The list of DICOM elements.
   *
   * @type {Array}
   */
  this.dicomElements = {};

  /**
   * Default character set (optional).
   *
   * @private
   * @type {string}
   */
  var defaultCharacterSet;
  /**
   * Get the default character set.
   *
   * @returns {string} The default character set.
   */
  this.getDefaultCharacterSet = function () {
    return defaultCharacterSet;
  };
  /**
   * Set the default character set.
   * param {String} The character set.
   *
   * @param {string} characterSet The input character set.
   */
  this.setDefaultCharacterSet = function (characterSet) {
    defaultCharacterSet = characterSet;
  };
};

/**
 * Get the raw DICOM data elements.
 *
 * @returns {object} The raw DICOM elements.
 */
dwv.dicom.DicomParser.prototype.getRawDicomElements = function () {
  return this.dicomElements;
};

/**
 * Get the DICOM data elements.
 *
 * @returns {object} The DICOM elements.
 */
dwv.dicom.DicomParser.prototype.getDicomElements = function () {
  return new dwv.dicom.DicomElementsWrapper(this.dicomElements);
};

/**
 * Read a DICOM tag.
 *
 * @param {object} reader The raw data reader.
 * @param {number} offset The offset where to start to read.
 * @returns {object} An object containing the tags 'group',
 *   'element' and 'name'.
 */
dwv.dicom.DicomParser.prototype.readTag = function (reader, offset) {
  // group
  var group = reader.readHex(offset);
  offset += Uint16Array.BYTES_PER_ELEMENT;
  // element
  var element = reader.readHex(offset);
  offset += Uint16Array.BYTES_PER_ELEMENT;
  // name
  var name = new dwv.dicom.Tag(group, element).getKey();
  // return
  return {
    group: group,
    element: element,
    name: name,
    endOffset: offset
  };
};

/**
 * Read an explicit item data element.
 *
 * @param {object} reader The raw data reader.
 * @param {number} offset The offset where to start to read.
 * @param {boolean} implicit Is the DICOM VR implicit?
 * @returns {object} The item data as a list of data elements.
 */
dwv.dicom.DicomParser.prototype.readExplicitItemDataElement = function (
  reader, offset, implicit) {
  var itemData = {};

  // read the first item
  var item = this.readDataElement(reader, offset, implicit);
  offset = item.endOffset;
  itemData[item.tag.name] = item;

  // read until the end offset
  var endOffset = offset;
  offset -= item.vl;
  while (offset < endOffset) {
    item = this.readDataElement(reader, offset, implicit);
    offset = item.endOffset;
    itemData[item.tag.name] = item;
  }

  return {
    data: itemData,
    endOffset: offset,
    isSeqDelim: false
  };
};

/**
 * Read an implicit item data element.
 *
 * @param {object} reader The raw data reader.
 * @param {number} offset The offset where to start to read.
 * @param {boolean} implicit Is the DICOM VR implicit?
 * @returns {object} The item data as a list of data elements.
 */
dwv.dicom.DicomParser.prototype.readImplicitItemDataElement = function (
  reader, offset, implicit) {
  var itemData = {};

  // read the first item
  var item = this.readDataElement(reader, offset, implicit);
  offset = item.endOffset;

  // exit if it is a sequence delimitation item
  if (item.tag.name === 'xFFFEE0DD') {
    return {
      data: itemData,
      endOffset: item.endOffset,
      isSeqDelim: true
    };
  }

  // store item
  itemData[item.tag.name] = item;

  // read until the item delimitation item
  var isItemDelim = false;
  while (!isItemDelim) {
    item = this.readDataElement(reader, offset, implicit);
    offset = item.endOffset;
    isItemDelim = item.tag.name === 'xFFFEE00D';
    if (!isItemDelim) {
      itemData[item.tag.name] = item;
    }
  }

  return {
    data: itemData,
    endOffset: offset,
    isSeqDelim: false
  };
};

/**
 * Read the pixel item data element.
 * Ref: [Single frame fragments]{@link http://dicom.nema.org/dicom/2013/output/chtml/part05/sect_A.4.html#table_A.4-1}.
 *
 * @param {object} reader The raw data reader.
 * @param {number} offset The offset where to start to read.
 * @param {boolean} implicit Is the DICOM VR implicit?
 * @returns {Array} The item data as an array of data elements.
 */
dwv.dicom.DicomParser.prototype.readPixelItemDataElement = function (
  reader, offset, implicit) {
  var itemData = [];

  // first item: basic offset table
  var item = this.readDataElement(reader, offset, implicit);
  var offsetTableVl = item.vl;
  offset = item.endOffset;

  // read until the sequence delimitation item
  var isSeqDelim = false;
  while (!isSeqDelim) {
    item = this.readDataElement(reader, offset, implicit);
    offset = item.endOffset;
    isSeqDelim = item.tag.name === 'xFFFEE0DD';
    if (!isSeqDelim) {
      itemData.push(item);
    }
  }

  return {
    data: itemData,
    endOffset: offset,
    offsetTableVl: offsetTableVl
  };
};

/**
 * Read a DICOM data element.
 * Reference: [DICOM VRs]{@link http://dicom.nema.org/dicom/2013/output/chtml/part05/sect_6.2.html#table_6.2-1}.
 *
 * @param {object} reader The raw data reader.
 * @param {number} offset The offset where to start to read.
 * @param {boolean} implicit Is the DICOM VR implicit?
 * @returns {object} An object containing the element
 *   'tag', 'vl', 'vr', 'data' and 'endOffset'.
 */
dwv.dicom.DicomParser.prototype.readDataElement = function (
  reader, offset, implicit) {
  // Tag: group, element
  var tagData = this.readTag(reader, offset);
  var tag = new dwv.dicom.Tag(tagData.group, tagData.element);
  offset = tagData.endOffset;

  // Value Representation (VR)
  var vr = null;
  var is32bitVLVR = false;
  if (tag.isWithVR()) {
    // implicit VR
    if (implicit) {
      vr = tag.getVrFromDictionary();
      if (vr === null) {
        vr = 'UN';
      }
      is32bitVLVR = true;
    } else {
      vr = reader.readString(offset, 2);
      offset += 2 * Uint8Array.BYTES_PER_ELEMENT;
      is32bitVLVR = dwv.dicom.is32bitVLVR(vr);
      // reserved 2 bytes
      if (is32bitVLVR) {
        offset += 2 * Uint8Array.BYTES_PER_ELEMENT;
      }
    }
  } else {
    vr = 'UN';
    is32bitVLVR = true;
  }

  // Value Length (VL)
  var vl = 0;
  if (is32bitVLVR) {
    vl = reader.readUint32(offset);
    offset += Uint32Array.BYTES_PER_ELEMENT;
  } else {
    vl = reader.readUint16(offset);
    offset += Uint16Array.BYTES_PER_ELEMENT;
  }

  // check the value of VL
  var vlString = vl;
  if (vl === 0xffffffff) {
    vlString = 'u/l';
    vl = 0;
  }

  // treat private tag with unknown VR and zero VL as a sequence (see #799)
  //if (dwv.dicom.isPrivateGroup(tag.group) && vr === 'UN' && vl === 0) {
  if (tag.isPrivate() && vr === 'UN' && vl === 0) {
    vr = 'SQ';
  }

  var startOffset = offset;
  var endOffset = startOffset + vl;

  // read sequence elements
  var data = null;
  if (dwv.dicom.isPixelDataTag(tag) && vlString === 'u/l') {
    // pixel data sequence (implicit)
    var pixItemData = this.readPixelItemDataElement(reader, offset, implicit);
    offset = pixItemData.endOffset;
    startOffset += pixItemData.offsetTableVl;
    data = pixItemData.data;
    endOffset = offset;
  } else if (vr === 'SQ') {
    // sequence
    data = [];
    var itemData;
    if (vlString !== 'u/l') {
      // explicit VR sequence
      if (vl !== 0) {
        // read until the end offset
        var sqEndOffset = offset + vl;
        while (offset < sqEndOffset) {
          itemData = this.readExplicitItemDataElement(reader, offset, implicit);
          data.push(itemData.data);
          offset = itemData.endOffset;
        }
        endOffset = offset;
      }
    } else {
      // implicit VR sequence
      // read until the sequence delimitation item
      var isSeqDelim = false;
      while (!isSeqDelim) {
        itemData = this.readImplicitItemDataElement(reader, offset, implicit);
        isSeqDelim = itemData.isSeqDelim;
        offset = itemData.endOffset;
        // do not store the delimitation item
        if (!isSeqDelim) {
          data.push(itemData.data);
        }
      }
      endOffset = offset;
    }
  }

  // return
  var element = {
    tag: tagData,
    vr: vr,
    vl: vlString,
    startOffset: startOffset,
    endOffset: endOffset
  };
  if (data) {
    element.elements = data;
  }
  return element;
};

/**
 * Interpret the data of an element.
 *
 * @param {object} element The data element.
 * @param {object} reader The reader.
 * @param {number} pixelRepresentation PixelRepresentation 0->unsigned,
 *   1->signed (needed for pixel data or VR=xs).
 * @param {number} bitsAllocated Bits allocated (needed for pixel data).
 * @returns {object} The interpreted data.
 */
dwv.dicom.DicomParser.prototype.interpretElement = function (
  element, reader, pixelRepresentation, bitsAllocated) {

  var tag = element.tag;
  var vl = element.vl;
  var vr = element.vr;
  var offset = element.startOffset;

  // data
  var data = null;
  var isPixelDataTag = dwv.dicom.isPixelDataTag(
    new dwv.dicom.Tag(tag.group, tag.element));
  if (isPixelDataTag && vl === 'u/l') {
    // implicit pixel data sequence
    data = [];
    for (var j = 0; j < element.elements.length; ++j) {
      data.push(this.interpretElement(
        element.elements[j], reader,
        pixelRepresentation, bitsAllocated));
    }
  } else if (isPixelDataTag &&
    (vr === 'OB' || vr === 'OW' || vr === 'OF' || vr === 'ox')) {
    // check bits allocated and VR
    if (bitsAllocated === 8 && vr === 'OW') {
      dwv.logger.warn(
        'Reading DICOM pixel data with vr=OW' +
        ' and bitsAllocated=8 (should be 16).'
      );
    }
    if (bitsAllocated === 16 && vr === 'OB') {
      dwv.logger.warn(
        'Reading DICOM pixel data with vr=OB' +
        ' and bitsAllocated=16 (should be 8).'
      );
    }
    // read
<<<<<<< HEAD
    data = [];
    if (bitsAllocated === 8) {
=======
    if (bitsAllocated === 1) {
      data = reader.readBinaryArray(offset, vl);
    } else if (bitsAllocated === 8) {
>>>>>>> 619f9ecc
      if (pixelRepresentation === 0) {
        data.push(reader.readUint8Array(offset, vl));
      } else {
        data.push(reader.readInt8Array(offset, vl));
      }
    } else if (bitsAllocated === 16) {
      if (pixelRepresentation === 0) {
        data.push(reader.readUint16Array(offset, vl));
      } else {
        data.push(reader.readInt16Array(offset, vl));
      }
    } else if (bitsAllocated === 32) {
      if (pixelRepresentation === 0) {
        data.push(reader.readUint32Array(offset, vl));
      } else {
        data.push(reader.readInt32Array(offset, vl));
      }
    } else if (bitsAllocated === 64) {
      if (pixelRepresentation === 0) {
        data.push(reader.readUint64Array(offset, vl));
      } else {
        data.push(reader.readInt64Array(offset, vl));
      }
    } else {
      throw new Error('Unsupported bits allocated: ' + bitsAllocated);
    }
  } else if (vr === 'OB') {
    data = reader.readUint8Array(offset, vl);
  } else if (vr === 'OW') {
    data = reader.readUint16Array(offset, vl);
  } else if (vr === 'OF') {
    data = reader.readUint32Array(offset, vl);
  } else if (vr === 'OD') {
    data = reader.readUint64Array(offset, vl);
  } else if (vr === 'US') {
    data = reader.readUint16Array(offset, vl);
  } else if (vr === 'UL') {
    data = reader.readUint32Array(offset, vl);
  } else if (vr === 'SS') {
    data = reader.readInt16Array(offset, vl);
  } else if (vr === 'SL') {
    data = reader.readInt32Array(offset, vl);
  } else if (vr === 'FL') {
    data = reader.readFloat32Array(offset, vl);
  } else if (vr === 'FD') {
    data = reader.readFloat64Array(offset, vl);
  } else if (vr === 'xs') {
    if (pixelRepresentation === 0) {
      data = reader.readUint16Array(offset, vl);
    } else {
      data = reader.readInt16Array(offset, vl);
    }
  } else if (vr === 'AT') {
    // attribute
    var raw = reader.readUint16Array(offset, vl);
    data = [];
    for (var i = 0, leni = raw.length; i < leni; i += 2) {
      var stri = raw[i].toString(16);
      var stri1 = raw[i + 1].toString(16);
      var str = '(';
      str += '0000'.substr(0, 4 - stri.length) + stri.toUpperCase();
      str += ',';
      str += '0000'.substr(0, 4 - stri1.length) + stri1.toUpperCase();
      str += ')';
      data.push(str);
    }
  } else if (vr === 'UN') {
    // not available
    data = reader.readUint8Array(offset, vl);
  } else if (vr === 'SQ') {
    // sequence
    data = [];
    for (var k = 0; k < element.elements.length; ++k) {
      var item = element.elements[k];
      var itemData = {};
      var keys = Object.keys(item);
      for (var l = 0; l < keys.length; ++l) {
        var subElement = item[keys[l]];
        subElement.value = this.interpretElement(
          subElement, reader,
          pixelRepresentation, bitsAllocated);
        itemData[keys[l]] = subElement;
      }
      data.push(itemData);
    }
  } else {
    // raw
    if (vr === 'SH' || vr === 'LO' || vr === 'ST' ||
      vr === 'PN' || vr === 'LT' || vr === 'UT') {
      data = reader.readSpecialString(offset, vl);
    } else {
      data = reader.readString(offset, vl);
    }
    data = data.split('\\');
  }

  return data;
};

/**
 * Interpret the data of a list of elements.
 *
 * @param {Array} elements A list of data elements.
 * @param {object} reader The reader.
 * @param {number} pixelRepresentation PixelRepresentation 0->unsigned,
 *   1->signed.
 * @param {number} bitsAllocated Bits allocated.
 */
dwv.dicom.DicomParser.prototype.interpret = function (
  elements, reader,
  pixelRepresentation, bitsAllocated) {

  var keys = Object.keys(elements);
  for (var i = 0; i < keys.length; ++i) {
    var element = elements[keys[i]];
    if (typeof element.value === 'undefined') {
      element.value = this.interpretElement(
        element, reader, pixelRepresentation, bitsAllocated);
    }
  }
};

/**
 * Parse the complete DICOM file (given as input to the class).
 * Fills in the member object 'dicomElements'.
 *
 * @param {object} buffer The input array buffer.
 */
dwv.dicom.DicomParser.prototype.parse = function (buffer) {
  var offset = 0;
  var syntax = '';
  var dataElement = null;
  // default readers
  var metaReader = new dwv.dicom.DataReader(buffer);
  var dataReader = new dwv.dicom.DataReader(buffer);

  // 128 -> 132: magic word
  offset = 128;
  var magicword = metaReader.readString(offset, 4);
  offset += 4 * Uint8Array.BYTES_PER_ELEMENT;
  if (magicword === 'DICM') {
    // 0x0002, 0x0000: FileMetaInformationGroupLength
    dataElement = this.readDataElement(metaReader, offset, false);
    dataElement.value = this.interpretElement(dataElement, metaReader);
    // increment offset
    offset = dataElement.endOffset;
    // store the data element
    this.dicomElements[dataElement.tag.name] = dataElement;
    // get meta length
    var metaLength = parseInt(dataElement.value[0], 10);

    // meta elements
    var metaEnd = offset + metaLength;
    while (offset < metaEnd) {
      // get the data element
      dataElement = this.readDataElement(metaReader, offset, false);
      offset = dataElement.endOffset;
      // store the data element
      this.dicomElements[dataElement.tag.name] = dataElement;
    }

    // check the TransferSyntaxUID (has to be there!)
    dataElement = this.dicomElements.x00020010;
    if (typeof dataElement === 'undefined') {
      throw new Error('Not a valid DICOM file (no TransferSyntaxUID found)');
    }
    dataElement.value = this.interpretElement(dataElement, metaReader);
    syntax = dwv.dicom.cleanString(dataElement.value[0]);

  } else {
    // read first element
    dataElement = this.readDataElement(dataReader, 0, false);
    // guess transfer syntax
    var tsElement = dwv.dicom.guessTransferSyntax(dataElement);
    // store
    this.dicomElements[tsElement.tag.name] = tsElement;
    syntax = dwv.dicom.cleanString(tsElement.value[0]);
    // reset offset
    offset = 0;
  }

  // check transfer syntax support
  if (!dwv.dicom.isReadSupportedTransferSyntax(syntax)) {
    throw new Error('Unsupported DICOM transfer syntax: \'' + syntax +
      '\' (' + dwv.dicom.getTransferSyntaxName(syntax) + ')');
  }

  // set implicit flag
  var implicit = false;
  if (dwv.dicom.isImplicitTransferSyntax(syntax)) {
    implicit = true;
  }

  // Big Endian
  if (dwv.dicom.isBigEndianTransferSyntax(syntax)) {
    dataReader = new dwv.dicom.DataReader(buffer, false);
  }

  // default character set
  if (typeof this.getDefaultCharacterSet() !== 'undefined') {
    dataReader.setUtfLabel(this.getDefaultCharacterSet());
  }

  // DICOM data elements
  while (offset < buffer.byteLength) {
    // get the data element
    dataElement = this.readDataElement(dataReader, offset, implicit);
    // increment offset
    offset = dataElement.endOffset;
    // store the data element
    if (typeof this.dicomElements[dataElement.tag.name] === 'undefined') {
      this.dicomElements[dataElement.tag.name] = dataElement;
    } else {
      dwv.logger.warn('Not saving duplicate tag: ' + dataElement.tag.name);
    }
  }

  // safety check...
  if (buffer.byteLength !== offset) {
    dwv.logger.warn('Did not reach the end of the buffer: ' +
      offset + ' != ' + buffer.byteLength);
  }

  //-------------------------------------------------
  // values needed for data interpretation

  // PixelRepresentation 0->unsigned, 1->signed
  var pixelRepresentation = 0;
  dataElement = this.dicomElements.x00280103;
  if (typeof dataElement !== 'undefined') {
    dataElement.value = this.interpretElement(dataElement, dataReader);
    pixelRepresentation = dataElement.value[0];
  } else {
    dwv.logger.warn(
      'Reading DICOM pixel data with default pixelRepresentation.');
  }

  // BitsAllocated
  var bitsAllocated = 16;
  dataElement = this.dicomElements.x00280100;
  if (typeof dataElement !== 'undefined') {
    dataElement.value = this.interpretElement(dataElement, dataReader);
    bitsAllocated = dataElement.value[0];
  } else {
    dwv.logger.warn('Reading DICOM pixel data with default bitsAllocated.');
  }

  // character set
  dataElement = this.dicomElements.x00080005;
  if (typeof dataElement !== 'undefined') {
    dataElement.value = this.interpretElement(dataElement, dataReader);
    var charSetTerm;
    if (dataElement.value.length === 1) {
      charSetTerm = dwv.dicom.cleanString(dataElement.value[0]);
    } else {
      charSetTerm = dwv.dicom.cleanString(dataElement.value[1]);
      dwv.logger.warn('Unsupported character set with code extensions: \'' +
        charSetTerm + '\'.');
    }
    dataReader.setUtfLabel(dwv.dicom.getUtfLabel(charSetTerm));
  }

  // interpret the dicom elements
  this.interpret(
    this.dicomElements, dataReader,
    pixelRepresentation, bitsAllocated
  );

  // handle fragmented pixel buffer
  // Reference: http://dicom.nema.org/dicom/2013/output/chtml/part05/sect_8.2.html
  // (third note, "Depending on the transfer syntax...")
  dataElement = this.dicomElements.x7FE00010;
  if (typeof dataElement !== 'undefined') {
    if (dataElement.vl === 'u/l') {
      var numberOfFrames = 1;
      if (typeof this.dicomElements.x00280008 !== 'undefined') {
        numberOfFrames = dwv.dicom.cleanString(
          this.dicomElements.x00280008.value[0]);
      }
      var pixItems = dataElement.value;
      if (pixItems.length > 1 && pixItems.length > numberOfFrames) {
        // concatenate pixel data items
        // concat does not work on typed arrays
        //this.pixelBuffer = this.pixelBuffer.concat( dataElement.data );
        // manual concat...
        var nItemPerFrame = pixItems.length / numberOfFrames;
        var newPixItems = [];
        var index = 0;
        for (var f = 0; f < numberOfFrames; ++f) {
          index = f * nItemPerFrame;
          // calculate the size of a frame
          var size = 0;
          for (var i = 0; i < nItemPerFrame; ++i) {
            size += pixItems[index + i].length;
          }
          // create new buffer
          var newBuffer = new pixItems[0].constructor(size);
          // fill new buffer
          var fragOffset = 0;
          for (var j = 0; j < nItemPerFrame; ++j) {
            newBuffer.set(pixItems[index + j], fragOffset);
            fragOffset += pixItems[index + j].length;
          }
          newPixItems[f] = newBuffer;
        }
        // store as pixel data
        dataElement.value = newPixItems;
      }
    }
  }
};<|MERGE_RESOLUTION|>--- conflicted
+++ resolved
@@ -86,482 +86,6 @@
 };
 
 /**
-<<<<<<< HEAD
-=======
- * Data reader.
- *
- * @class
- * @param {Array} buffer The input array buffer.
- * @param {boolean} isLittleEndian Flag to tell if the data is little
- *   or big endian.
- */
-dwv.dicom.DataReader = function (buffer, isLittleEndian) {
-  // Set endian flag if not defined.
-  if (typeof isLittleEndian === 'undefined') {
-    isLittleEndian = true;
-  }
-
-  // Default text decoder
-  var defaultTextDecoder = {};
-  defaultTextDecoder.decode = function (buffer) {
-    var result = '';
-    for (var i = 0, leni = buffer.length; i < leni; ++i) {
-      result += String.fromCharCode(buffer[i]);
-    }
-    return result;
-  };
-  // Text decoder
-  var textDecoder = defaultTextDecoder;
-  if (typeof window.TextDecoder !== 'undefined') {
-    textDecoder = new TextDecoder('iso-8859-1');
-  }
-
-  /**
-   * Set the utfLabel used to construct the TextDecoder.
-   *
-   * @param {string} label The encoding label.
-   */
-  this.setUtfLabel = function (label) {
-    if (typeof window.TextDecoder !== 'undefined') {
-      textDecoder = new TextDecoder(label);
-    }
-  };
-
-  /**
-   * Is the Native endianness Little Endian.
-   *
-   * @private
-   * @type {boolean}
-   */
-  var isNativeLittleEndian = dwv.dicom.isNativeLittleEndian();
-
-  /**
-   * Flag to know if the TypedArray data needs flipping.
-   *
-   * @private
-   * @type {boolean}
-   */
-  var needFlip = (isLittleEndian !== isNativeLittleEndian);
-
-  /**
-   * The main data view.
-   *
-   * @private
-   * @type {DataView}
-   */
-  var view = new DataView(buffer);
-
-  /**
-   * Flip an array's endianness.
-   * Inspired from [DataStream.js]{@link https://github.com/kig/DataStream.js}.
-   *
-   * @param {object} array The array to flip (modified).
-   */
-  this.flipArrayEndianness = function (array) {
-    var blen = array.byteLength;
-    var u8 = new Uint8Array(array.buffer, array.byteOffset, blen);
-    var bpel = array.BYTES_PER_ELEMENT;
-    var tmp;
-    for (var i = 0; i < blen; i += bpel) {
-      for (var j = i + bpel - 1, k = i; j > k; j--, k++) {
-        tmp = u8[k];
-        u8[k] = u8[j];
-        u8[j] = tmp;
-      }
-    }
-  };
-
-  /**
-   * Read Uint16 (2 bytes) data.
-   *
-   * @param {number} byteOffset The offset to start reading from.
-   * @returns {number} The read data.
-   */
-  this.readUint16 = function (byteOffset) {
-    return view.getUint16(byteOffset, isLittleEndian);
-  };
-  /**
-   * Read Uint32 (4 bytes) data.
-   *
-   * @param {number} byteOffset The offset to start reading from.
-   * @returns {number} The read data.
-   */
-  this.readUint32 = function (byteOffset) {
-    return view.getUint32(byteOffset, isLittleEndian);
-  };
-  /**
-   * Read Int32 (4 bytes) data.
-   *
-   * @param {number} byteOffset The offset to start reading from.
-   * @returns {number} The read data.
-   */
-  this.readInt32 = function (byteOffset) {
-    return view.getInt32(byteOffset, isLittleEndian);
-  };
-  /**
-   * Read binary (0/1) array.
-   *
-   * @param {number} byteOffset The offset to start reading from.
-   * @param {number} size The size of the array.
-   * @returns {Array} The read data.
-   */
-  this.readBinaryArray = function (byteOffset, size) {
-    // input
-    var bitArray = new Uint8Array(buffer, byteOffset, size);
-    // result
-    var byteArrayLength = 8 * bitArray.length;
-    var data = new Uint8Array(byteArrayLength);
-    var bitNumber = 0;
-    var bitIndex = 0;
-    for (var i = 0; i < byteArrayLength; ++i) {
-      bitNumber = i % 8;
-      bitIndex = Math.floor(i / 8);
-      // see https://stackoverflow.com/questions/4854207/get-a-specific-bit-from-byte/4854257
-      data[i] = 255 * ((bitArray[bitIndex] & (1 << bitNumber)) !== 0);
-    }
-    return data;
-  };
-  /**
-   * Read Uint8 array.
-   *
-   * @param {number} byteOffset The offset to start reading from.
-   * @param {number} size The size of the array.
-   * @returns {Array} The read data.
-   */
-  this.readUint8Array = function (byteOffset, size) {
-    return new Uint8Array(buffer, byteOffset, size);
-  };
-  /**
-   * Read Int8 array.
-   *
-   * @param {number} byteOffset The offset to start reading from.
-   * @param {number} size The size of the array.
-   * @returns {Array} The read data.
-   */
-  this.readInt8Array = function (byteOffset, size) {
-    return new Int8Array(buffer, byteOffset, size);
-  };
-  /**
-   * Read Uint16 array.
-   *
-   * @param {number} byteOffset The offset to start reading from.
-   * @param {number} size The size of the array.
-   * @returns {Array} The read data.
-   */
-  this.readUint16Array = function (byteOffset, size) {
-    var arraySize = size / Uint16Array.BYTES_PER_ELEMENT;
-    var data = null;
-    // byteOffset should be a multiple of Uint16Array.BYTES_PER_ELEMENT (=2)
-    if ((byteOffset % Uint16Array.BYTES_PER_ELEMENT) === 0) {
-      data = new Uint16Array(buffer, byteOffset, arraySize);
-      if (needFlip) {
-        this.flipArrayEndianness(data);
-      }
-    } else {
-      data = new Uint16Array(arraySize);
-      for (var i = 0; i < arraySize; ++i) {
-        data[i] = view.getUint16((byteOffset +
-                    Uint16Array.BYTES_PER_ELEMENT * i),
-        isLittleEndian);
-      }
-    }
-    return data;
-  };
-  /**
-   * Read Int16 array.
-   *
-   * @param {number} byteOffset The offset to start reading from.
-   * @param {number} size The size of the array.
-   * @returns {Array} The read data.
-   */
-  this.readInt16Array = function (byteOffset, size) {
-    var arraySize = size / Int16Array.BYTES_PER_ELEMENT;
-    var data = null;
-    // byteOffset should be a multiple of Int16Array.BYTES_PER_ELEMENT (=2)
-    if ((byteOffset % Int16Array.BYTES_PER_ELEMENT) === 0) {
-      data = new Int16Array(buffer, byteOffset, arraySize);
-      if (needFlip) {
-        this.flipArrayEndianness(data);
-      }
-    } else {
-      data = new Int16Array(arraySize);
-      for (var i = 0; i < arraySize; ++i) {
-        data[i] = view.getInt16((byteOffset +
-                    Int16Array.BYTES_PER_ELEMENT * i),
-        isLittleEndian);
-      }
-    }
-    return data;
-  };
-  /**
-   * Read Uint32 array.
-   *
-   * @param {number} byteOffset The offset to start reading from.
-   * @param {number} size The size of the array.
-   * @returns {Array} The read data.
-   */
-  this.readUint32Array = function (byteOffset, size) {
-    var arraySize = size / Uint32Array.BYTES_PER_ELEMENT;
-    var data = null;
-    // byteOffset should be a multiple of Uint32Array.BYTES_PER_ELEMENT (=4)
-    if ((byteOffset % Uint32Array.BYTES_PER_ELEMENT) === 0) {
-      data = new Uint32Array(buffer, byteOffset, arraySize);
-      if (needFlip) {
-        this.flipArrayEndianness(data);
-      }
-    } else {
-      data = new Uint32Array(arraySize);
-      for (var i = 0; i < arraySize; ++i) {
-        data[i] = view.getUint32((byteOffset +
-                    Uint32Array.BYTES_PER_ELEMENT * i),
-        isLittleEndian);
-      }
-    }
-    return data;
-  };
-  /**
-   * Read Int32 array.
-   *
-   * @param {number} byteOffset The offset to start reading from.
-   * @param {number} size The size of the array.
-   * @returns {Array} The read data.
-   */
-  this.readInt32Array = function (byteOffset, size) {
-    var arraySize = size / Int32Array.BYTES_PER_ELEMENT;
-    var data = null;
-    // byteOffset should be a multiple of Int32Array.BYTES_PER_ELEMENT (=4)
-    if ((byteOffset % Int32Array.BYTES_PER_ELEMENT) === 0) {
-      data = new Int32Array(buffer, byteOffset, arraySize);
-      if (needFlip) {
-        this.flipArrayEndianness(data);
-      }
-    } else {
-      data = new Int32Array(arraySize);
-      for (var i = 0; i < arraySize; ++i) {
-        data[i] = view.getInt32((byteOffset +
-                    Int32Array.BYTES_PER_ELEMENT * i),
-        isLittleEndian);
-      }
-    }
-    return data;
-  };
-  /**
-   * Read Float32 array.
-   *
-   * @param {number} byteOffset The offset to start reading from.
-   * @param {number} size The size of the array.
-   * @returns {Array} The read data.
-   */
-  this.readFloat32Array = function (byteOffset, size) {
-    var arraySize = size / Float32Array.BYTES_PER_ELEMENT;
-    var data = null;
-    // byteOffset should be a multiple of Float32Array.BYTES_PER_ELEMENT (=4)
-    if ((byteOffset % Float32Array.BYTES_PER_ELEMENT) === 0) {
-      data = new Float32Array(buffer, byteOffset, arraySize);
-      if (needFlip) {
-        this.flipArrayEndianness(data);
-      }
-    } else {
-      data = new Float32Array(arraySize);
-      for (var i = 0; i < arraySize; ++i) {
-        data[i] = view.getFloat32((byteOffset +
-                    Float32Array.BYTES_PER_ELEMENT * i),
-        isLittleEndian);
-      }
-    }
-    return data;
-  };
-  /**
-   * Read Float64 array.
-   *
-   * @param {number} byteOffset The offset to start reading from.
-   * @param {number} size The size of the array.
-   * @returns {Array} The read data.
-   */
-  this.readFloat64Array = function (byteOffset, size) {
-    var arraySize = size / Float64Array.BYTES_PER_ELEMENT;
-    var data = null;
-    // byteOffset should be a multiple of Float64Array.BYTES_PER_ELEMENT (=8)
-    if ((byteOffset % Float64Array.BYTES_PER_ELEMENT) === 0) {
-      data = new Float64Array(buffer, byteOffset, arraySize);
-      if (needFlip) {
-        this.flipArrayEndianness(data);
-      }
-    } else {
-      data = new Float64Array(arraySize);
-      for (var i = 0; i < arraySize; ++i) {
-        data[i] = view.getFloat64((byteOffset +
-                    Float64Array.BYTES_PER_ELEMENT * i),
-        isLittleEndian);
-      }
-    }
-    return data;
-  };
-  /**
-   * Read data as an hexadecimal string.
-   *
-   * @param {number} byteOffset The offset to start reading from.
-   * @returns {Array} The read data.
-   */
-  this.readHex = function (byteOffset) {
-    // read and convert to hex string
-    var str = this.readUint16(byteOffset).toString(16);
-    // return padded
-    return '0x0000'.substr(0, 6 - str.length) + str.toUpperCase();
-  };
-
-  /**
-   * Read data as a string.
-   *
-   * @param {number} byteOffset The offset to start reading from.
-   * @param {number} nChars The number of characters to read.
-   * @returns {string} The read data.
-   */
-  this.readString = function (byteOffset, nChars) {
-    var data = this.readUint8Array(byteOffset, nChars);
-    return defaultTextDecoder.decode(data);
-  };
-
-  /**
-   * Read data as a 'special' string, decoding it if the
-   *   TextDecoder is available.
-   *
-   * @param {number} byteOffset The offset to start reading from.
-   * @param {number} nChars The number of characters to read.
-   * @returns {string} The read data.
-   */
-  this.readSpecialString = function (byteOffset, nChars) {
-    var data = this.readUint8Array(byteOffset, nChars);
-    return textDecoder.decode(data);
-  };
-
-};
-
-/**
- * Get the group-element pair from a tag string name.
- *
- * @param {string} tagName The tag string name.
- * @returns {object} group-element pair.
- */
-dwv.dicom.getGroupElementFromName = function (tagName) {
-  var group = null;
-  var element = null;
-  var dict = dwv.dicom.dictionary;
-  var keys0 = Object.keys(dict);
-  var keys1 = null;
-  // label for nested loop break
-  outLabel:
-  // search through dictionary
-  for (var k0 = 0, lenK0 = keys0.length; k0 < lenK0; ++k0) {
-    group = keys0[k0];
-    keys1 = Object.keys(dict[group]);
-    for (var k1 = 0, lenK1 = keys1.length; k1 < lenK1; ++k1) {
-      element = keys1[k1];
-      if (dict[group][element][2] === tagName) {
-        break outLabel;
-      }
-    }
-  }
-  return {group: group, element: element};
-};
-
-/**
- * Immutable tag.
- *
- * @class
- * @param {string} group The tag group.
- * @param {string} element The tag element.
- */
-dwv.dicom.Tag = function (group, element) {
-  /**
-   * Get the tag group.
-   *
-   * @returns {string} The tag group.
-   */
-  this.getGroup = function () {
-    return group;
-  };
-  /**
-   * Get the tag element.
-   *
-   * @returns {string} The tag element.
-   */
-  this.getElement = function () {
-    return element;
-  };
-}; // Tag class
-
-/**
- * Check for Tag equality.
- *
- * @param {object} rhs The other tag to compare to.
- * @returns {boolean} True if both tags are equal.
- */
-dwv.dicom.Tag.prototype.equals = function (rhs) {
-  return rhs !== null &&
-        this.getGroup() === rhs.getGroup() &&
-        this.getElement() === rhs.getElement();
-};
-
-/**
- * Check for Tag equality.
- *
- * @param {object} rhs The other tag to compare to provided as a simple object.
- * @returns {boolean} True if both tags are equal.
- */
-dwv.dicom.Tag.prototype.equals2 = function (rhs) {
-  if (rhs === null ||
-        typeof rhs.group === 'undefined' ||
-        typeof rhs.element === 'undefined') {
-    return false;
-  }
-  return this.equals(new dwv.dicom.Tag(rhs.group, rhs.element));
-};
-
-// Get the FileMetaInformationGroupLength Tag.
-dwv.dicom.getFileMetaInformationGroupLengthTag = function () {
-  return new dwv.dicom.Tag('0x0002', '0x0000');
-};
-// Get the Item Tag.
-dwv.dicom.getItemTag = function () {
-  return new dwv.dicom.Tag('0xFFFE', '0xE000');
-};
-// Get the ItemDelimitationItem Tag.
-dwv.dicom.getItemDelimitationItemTag = function () {
-  return new dwv.dicom.Tag('0xFFFE', '0xE00D');
-};
-// Get the SequenceDelimitationItem Tag.
-dwv.dicom.getSequenceDelimitationItemTag = function () {
-  return new dwv.dicom.Tag('0xFFFE', '0xE0DD');
-};
-// Get the PixelData Tag.
-dwv.dicom.getPixelDataTag = function () {
-  return new dwv.dicom.Tag('0x7FE0', '0x0010');
-};
-
-/**
- * Get the group-element key used to store DICOM elements.
- *
- * @param {number} group The DICOM group.
- * @param {number} element The DICOM element.
- * @returns {string} The key.
- */
-dwv.dicom.getGroupElementKey = function (group, element) {
-  return 'x' + group.substr(2, 6) + element.substr(2, 6);
-};
-
-/**
- * Split a group-element key used to store DICOM elements.
- *
- * @param {string} key The key in form "x00280102.
- * @returns {object} The DICOM group and element.
- */
-dwv.dicom.splitGroupElementKey = function (key) {
-  return {group: key.substr(1, 4), element: key.substr(5, 8)};
-};
-
-/**
->>>>>>> 619f9ecc
  * Get patient orientation label in the reverse direction.
  *
  * @param {string} ori Patient Orientation value.
@@ -1298,14 +822,10 @@
       );
     }
     // read
-<<<<<<< HEAD
     data = [];
-    if (bitsAllocated === 8) {
-=======
     if (bitsAllocated === 1) {
       data = reader.readBinaryArray(offset, vl);
     } else if (bitsAllocated === 8) {
->>>>>>> 619f9ecc
       if (pixelRepresentation === 0) {
         data.push(reader.readUint8Array(offset, vl));
       } else {
