--- conflicted
+++ resolved
@@ -822,38 +822,13 @@
      * Handle key down event.
      * - CRTL-Z: undo
      * - CRTL-Y: redo
-<<<<<<< HEAD
-     * - arrow-up: next slide
-     * - arrow-down: prev slide
-=======
      * - CRTL-ARROW_UP: next slice
      * - CRTL-ARROW_DOWN: previous slice
->>>>>>> 0e89ccd3
      * Default behavior. Usually used in tools.
      * @param {Object} event The key down event.
      */
     this.onKeydown = function (event)
     {
-<<<<<<< HEAD
-        if (event.ctrlKey){             // true if ctrlKey is pressed
-            if ( event.keyCode === 90 ) // ctrl + z
-            {
-                return undoStack.undo();
-            }
-            if ( event.keyCode === 89 ) // ctrl + y
-            {
-                return undoStack.redo();
-            }
-            if ( event.keyCode === 38 ) // ctrl + arrow-up
-            {
-                event.preventDefault();
-                return self.getViewController().incrementSliceNb();
-            }
-            if ( event.keyCode === 40 ) // ctrl + arrow-down
-            {
-                event.preventDefault();
-                return self.getViewController().decrementSliceNb();
-=======
         if (event.ctrlKey) {
             if ( event.keyCode === 38 ) // crtl-arrow-up
             {
@@ -872,7 +847,6 @@
             else if ( event.keyCode === 90 ) // crtl-z
             {
                 undoStack.undo();
->>>>>>> 0e89ccd3
             }
         }
     };
