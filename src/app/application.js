--- conflicted
+++ resolved
@@ -1,14 +1,9 @@
 import {viewEventNames} from '../image/view';
 import {ViewFactory} from '../image/viewFactory';
-<<<<<<< HEAD
-import {luts} from '../image/luts';
 import {
   getMatrixFromName,
   getOrientationStringLPS
 } from '../math/matrix';
-=======
-import {getMatrixFromName} from '../math/matrix';
->>>>>>> 22551d41
 import {Point3D} from '../math/point';
 import {Stage} from '../gui/stage';
 import {Style} from '../gui/style';
@@ -34,11 +29,7 @@
 import {ViewLayer} from '../gui/viewLayer';
 import {DrawLayer} from '../gui/drawLayer';
 import {Image} from '../image/image';
-<<<<<<< HEAD
-import {ColourMap} from '../image/luts';
 import {Matrix33} from '../math/matrix';
-=======
->>>>>>> 22551d41
 /* eslint-enable no-unused-vars */
 
 /**
