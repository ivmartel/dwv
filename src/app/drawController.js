--- conflicted
+++ resolved
@@ -284,7 +284,6 @@
      */
     this.getDraws = function ()
     {
-<<<<<<< HEAD
         var drawGroups = {};
         var layerGroups = drawLayer.getChildren();
         for ( var f = 0, lenf = layerGroups.length; f < lenf; ++f ) {
@@ -293,9 +292,6 @@
             }
         }
         return drawGroups;
-=======
-        return drawLayer.getStage();
->>>>>>> fe0270b0
     };
 
     /**
@@ -305,7 +301,6 @@
      */
     this.getDrawStoreDetails = function ()
     {
-<<<<<<< HEAD
         var groups, groupId;
         var layerGroups  = drawLayer.getChildren();
         var drawingsDetails = {};
@@ -322,48 +317,21 @@
             for ( var i = 0, leni = groups.length; i < leni; ++i ) {
                 // remove anchors
                 var anchors = groups[i].find(".anchor");
-=======
-        var drawingsDetails = {};
-
-        // get all position groups
-        var posGroups = drawLayer.getChildren( isPositionNode );
-
-        var posKids;
-        var group;
-        for ( var i = 0, leni = posGroups.length; i < leni; ++i ) {
-            posKids = posGroups[i].getChildren();
-            for ( var j = 0, lenj = posKids.length; j < lenj; ++j ) {
-                group = posKids[j];
-                // remove anchors
-                var anchors = group.find(".anchor");
->>>>>>> fe0270b0
                 for ( var a = 0; a < anchors.length; ++a ) {
                     anchors[a].remove();
                 }
                 // get text
-<<<<<<< HEAD
                 var texts = groups[i].find(".text");
-=======
-                var texts = group.find(".text");
->>>>>>> fe0270b0
                 if ( texts.length !== 1 ) {
                     console.warn("There should not be more than one text per shape.");
                 }
                 // get details (non konva vars)
-<<<<<<< HEAD
                 details.push({
                     "id": groups[i].id(),
                     "textExpr": encodeURIComponent(texts[0].textExpr),
                     "longText": encodeURIComponent(texts[0].longText),
                     "quant": texts[0].quant
                 });
-=======
-                drawingsDetails[ group.id() ] = {
-                    "textExpr": encodeURIComponent(texts[0].textExpr),
-                    "longText": encodeURIComponent(texts[0].longText),
-                    "quant": texts[0].quant
-                };
->>>>>>> fe0270b0
             }
             drawingsDetails[groupId] = details;
         }
