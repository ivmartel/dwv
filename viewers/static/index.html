--- conflicted
+++ resolved
@@ -188,9 +188,5 @@
 </div><!-- /pageMain -->
 
 </div><!-- /dwv -->
-<<<<<<< HEAD
-=======
-
->>>>>>> fe0270b0
 </body>
 </html>