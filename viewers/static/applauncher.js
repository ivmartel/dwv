--- conflicted
+++ resolved
@@ -15,11 +15,7 @@
         "fitToWindow": true,
         "gui": ["tool", "load", "help", "undo", "version", "tags"],
         "loaders": ["File", "Url"],
-<<<<<<< HEAD
         "tools": ["Scroll", "Window/Level", "Zoom/Pan", "Draw", "Livewire", "Filter", "Floodfill"],
-=======
-        "tools": ["Scroll", "WindowLevel", "ZoomAndPan", "Draw", "Livewire", "Filter"],
->>>>>>> d5256845
         "filters": ["Threshold", "Sharpen", "Sobel"],
         "shapes": ["Line", "Protractor", "Rectangle", "Roi", "Ellipse"],
         "isMobile": false
